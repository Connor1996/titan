--- conflicted
+++ resolved
@@ -101,7 +101,6 @@
     LogFlush(db_options_.info_log.get());
   }
   // flush metrics
-<<<<<<< HEAD
   RecordTick(statistics(stats_), TITAN_GC_BYTES_READ, metrics_.gc_bytes_read);
   RecordTick(statistics(stats_), TITAN_GC_BYTES_WRITTEN, metrics_.gc_bytes_written);
   RecordTick(statistics(stats_), TITAN_GC_NUM_KEYS_OVERWRITTEN,
@@ -118,24 +117,6 @@
   RecordTick(statistics(stats_), TITAN_GC_DISCARDABLE, metrics_.gc_discardable);
   RecordTick(statistics(stats_), TITAN_GC_SMALL_FILE, metrics_.gc_small_file);
   RecordTick(statistics(stats_), TITAN_GC_SAMPLE, metrics_.gc_sample);
-=======
-  RecordTick(statistics(stats_), BLOB_DB_BYTES_READ, metrics_.bytes_read);
-  RecordTick(statistics(stats_), BLOB_DB_BYTES_WRITTEN, metrics_.bytes_written);
-  RecordTick(statistics(stats_), BLOB_DB_GC_NUM_KEYS_OVERWRITTEN,
-             metrics_.gc_num_keys_overwritten);
-  RecordTick(statistics(stats_), BLOB_DB_GC_BYTES_OVERWRITTEN,
-             metrics_.gc_bytes_overwritten);
-  RecordTick(statistics(stats_), BLOB_DB_GC_NUM_KEYS_RELOCATED,
-             metrics_.gc_num_keys_relocated);
-  RecordTick(statistics(stats_), BLOB_DB_GC_BYTES_RELOCATED,
-             metrics_.gc_bytes_relocated);
-  RecordTick(statistics(stats_), BLOB_DB_GC_NUM_NEW_FILES,
-             metrics_.gc_num_new_files);
-  RecordTick(statistics(stats_), BLOB_DB_GC_NUM_FILES, metrics_.gc_num_files);
-  RecordTick(statistics(stats_), GC_DISCARDABLE, metrics_.gc_discardable);
-  RecordTick(statistics(stats_), GC_SMALL_FILE, metrics_.gc_small_file);
-  RecordTick(statistics(stats_), GC_SAMPLE, metrics_.gc_sample);
->>>>>>> 79dc247a
 }
 
 Status BlobGCJob::Prepare() {
@@ -157,107 +138,6 @@
   return DoRunGC();
 }
 
-<<<<<<< HEAD
-Status BlobGCJob::SampleCandidateFiles() {
-  TitanStopWatch sw(env_, metrics_.gc_sampling_micros);
-  std::vector<BlobFileMeta*> result;
-  for (const auto& file : blob_gc_->inputs()) {
-    bool selected = false;
-    Status s = DoSample(file, &selected);
-    if (!s.ok()) {
-      return s;
-    }
-    if (selected) {
-      result.push_back(file);
-    }
-  }
-  if (!result.empty()) {
-    blob_gc_->set_sampled_inputs(std::move(result));
-  }
-  return Status::OK();
-}
-
-Status BlobGCJob::DoSample(const BlobFileMeta* file, bool* selected) {
-  assert(selected != nullptr);
-  if (file->file_size() <=
-      blob_gc_->titan_cf_options().merge_small_file_threshold) {
-    metrics_.gc_small_file += 1;
-    *selected = true;
-  } else if (file->GetDiscardableRatio() >=
-             blob_gc_->titan_cf_options().blob_file_discardable_ratio) {
-    metrics_.gc_discardable += 1;
-    *selected = true;
-  }
-  if (*selected) return Status::OK();
-  metrics_.gc_sample += 1;
-
-  // TODO: add do sample count metrics
-  // `records_size` won't be accurate if the file is version 1, but this method
-  // is planned to be removed soon.
-  auto records_size = file->file_size() - BlobFileHeader::kMaxEncodedLength -
-                      BlobFileFooter::kEncodedLength;
-  Status s;
-  uint64_t sample_size_window = static_cast<uint64_t>(
-      records_size * blob_gc_->titan_cf_options().sample_file_size_ratio);
-  uint64_t sample_begin_offset = BlobFileHeader::kMaxEncodedLength;
-  if (records_size != sample_size_window) {
-    Random64 random64(records_size);
-    sample_begin_offset += random64.Uniform(records_size - sample_size_window);
-  }
-  std::unique_ptr<RandomAccessFileReader> file_reader;
-  const int readahead = 256 << 10;
-  s = NewBlobFileReader(file->file_number(), readahead, db_options_,
-                        env_options_, env_, &file_reader);
-  if (!s.ok()) {
-    return s;
-  }
-  BlobFileIterator iter(std::move(file_reader), file->file_number(),
-                        file->file_size(), blob_gc_->titan_cf_options());
-  iter.IterateForPrev(sample_begin_offset);
-  // TODO(@DorianZheng) sample_begin_offset maybe out of data block size, need
-  // more elegant solution
-  if (iter.status().IsInvalidArgument()) {
-    iter.IterateForPrev(BlobFileHeader::kMaxEncodedLength);
-  }
-  if (!iter.status().ok()) {
-    s = iter.status();
-    ROCKS_LOG_ERROR(db_options_.info_log,
-                    "IterateForPrev failed, file number[%" PRIu64
-                    "] size[%" PRIu64 "] status[%s]",
-                    file->file_number(), file->file_size(),
-                    s.ToString().c_str());
-    return s;
-  }
-
-  uint64_t iterated_size{0};
-  uint64_t discardable_size{0};
-  for (iter.Next();
-       iterated_size < sample_size_window && iter.status().ok() && iter.Valid();
-       iter.Next()) {
-    BlobIndex blob_index = iter.GetBlobIndex();
-    uint64_t total_length = blob_index.blob_handle.size;
-    iterated_size += total_length;
-    bool discardable = false;
-    s = DiscardEntry(iter.key(), blob_index, &discardable);
-    if (!s.ok()) {
-      return s;
-    }
-    if (discardable) {
-      discardable_size += total_length;
-    }
-  }
-  metrics_.gc_bytes_read += iterated_size;
-  assert(iter.status().ok());
-
-  *selected =
-      discardable_size >=
-      std::ceil(sample_size_window *
-                blob_gc_->titan_cf_options().blob_file_discardable_ratio);
-  return s;
-}
-
-=======
->>>>>>> 79dc247a
 Status BlobGCJob::DoRunGC() {
   Status s;
 
@@ -516,11 +396,7 @@
           builder.second->GetLargestKey());
       file->set_live_data_size(builder.second->live_data_size());
       file->FileStateTransit(BlobFileMeta::FileEvent::kGCOutput);
-<<<<<<< HEAD
       RecordInHistogram(statistics(stats_), TITAN_GC_OUTPUT_FILE_SIZE,
-=======
-      RecordInHistogram(statistics(stats_), GC_OUTPUT_FILE_SIZE,
->>>>>>> 79dc247a
                         file->file_size());
       if (!tmp.empty()) {
         tmp.append(" ");
@@ -588,7 +464,7 @@
                                      &write_batch.second);
       if (s.ok()) {
         // count written bytes for new blob index.
-        metrics_.bytes_written += write_batch.first.GetDataSize();
+        metrics_.gc_bytes_written += write_batch.first.GetDataSize();
         metrics_.gc_num_keys_relocated++;
         metrics_.gc_bytes_relocated += write_batch.second.blob_record_size();
         // Key is successfully written to LSM.
@@ -601,27 +477,8 @@
         break;
       }
       // count read bytes in write callback
-      metrics_.bytes_read += write_batch.second.read_bytes();
-    }
-<<<<<<< HEAD
-    s = db_impl->WriteWithCallback(wo, &write_batch.first, &write_batch.second);
-    if (s.ok()) {
-      // count written bytes for new blob index.
-      metrics_.gc_bytes_written += write_batch.first.GetDataSize();
-      metrics_.gc_num_keys_relocated++;
-      metrics_.gc_bytes_relocated += write_batch.second.blob_record_size();
-      // Key is successfully written to LSM.
-    } else if (s.IsBusy()) {
-      metrics_.gc_num_keys_overwritten++;
-      metrics_.gc_bytes_overwritten += write_batch.second.blob_record_size();
-      // The key is overwritten in the meanwhile. Drop the blob record.
-    } else {
-      // We hit an error.
-      break;
-    }
-    // count read bytes in write callback
-    metrics_.gc_bytes_read += write_batch.second.read_bytes();
-=======
+      metrics_.gc_bytes_read += write_batch.second.read_bytes();
+    }
   } else {
     for (auto& write_batch : rewrite_batches_without_callback_) {
       if (blob_gc_->GetColumnFamilyData()->IsDropped()) {
@@ -635,7 +492,7 @@
       s = db_impl->Write(wo, &write_batch.first);
       if (s.ok()) {
         // count written bytes for new blob index.
-        metrics_.bytes_written += write_batch.first.GetDataSize();
+        metrics_.gc_bytes_written += write_batch.first.GetDataSize();
         metrics_.gc_num_keys_relocated++;
         metrics_.gc_bytes_relocated += write_batch.second;
         // Key is successfully written to LSM.
@@ -645,7 +502,6 @@
       }
       // read bytes is 0
     }
->>>>>>> 79dc247a
   }
   if (s.IsBusy()) {
     s = Status::OK();
@@ -672,11 +528,7 @@
                    Slice(file->smallest_key()).ToString(true).c_str(),
                    Slice(file->largest_key()).ToString(true).c_str());
     metrics_.gc_num_files++;
-<<<<<<< HEAD
     RecordInHistogram(statistics(stats_), TITAN_GC_INPUT_FILE_SIZE,
-=======
-    RecordInHistogram(statistics(stats_), GC_INPUT_FILE_SIZE,
->>>>>>> 79dc247a
                       file->file_size());
     edit.DeleteBlobFile(file->file_number(), obsolete_sequence);
   }
