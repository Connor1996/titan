#include "db_impl.h"

#include "blob_file_iterator.h"
#include "blob_gc_job.h"
#include "blob_gc_picker.h"

namespace rocksdb {
namespace titandb {

void TitanDBImpl::MaybeScheduleGC() {
  mutex_.AssertHeld();

  if (db_options_.disable_background_gc) return;

  if (shuting_down_.load(std::memory_order_acquire)) return;

<<<<<<< HEAD
  if (bg_gc_scheduled_.load(std::memory_order_acquire) >=
      db_options_.max_background_gc)
    return;

  bg_gc_scheduled_.fetch_add(1, std::memory_order_release);

  env_->Schedule(&TitanDBImpl::BGWorkGC, this, Env::Priority::BOTTOM, this);
=======
  while (!gc_queue_.empty() &&
         bg_gc_scheduled_ < db_options_.max_background_gc) {
    bg_gc_scheduled_++;
    env_->Schedule(&TitanDBImpl::BGWorkGC, this, Env::Priority::LOW, this);
  }
>>>>>>> b48f4aba
}

void TitanDBImpl::BGWorkGC(void* db) {
  reinterpret_cast<TitanDBImpl*>(db)->BackgroundCallGC();
}

void TitanDBImpl::BackgroundCallGC() {
  LogBuffer log_buffer(InfoLogLevel::INFO_LEVEL, db_options_.info_log.get());

  {
    MutexLock l(&mutex_);
    assert(bg_gc_scheduled_ > 0);

    BackgroundGC(&log_buffer);

    {
      mutex_.Unlock();
      log_buffer.FlushBufferToLog();
      LogFlush(db_options_.info_log.get());
      mutex_.Lock();
    }

    bg_gc_scheduled_--;
    MaybeScheduleGC();
    if (bg_gc_scheduled_ == 0) {
      // signal if
      // * bg_gc_scheduled_ == 0 -- need to wakeup ~TitanDBImpl
      // If none of this is true, there is no need to signal since nobody is
      // waiting for it
      bg_cv_.SignalAll();
    }
    // IMPORTANT: there should be no code after calling SignalAll. This call may
    // signal the DB destructor that it's OK to proceed with destruction. In
    // that case, all DB variables will be deallocated and referencing them
    // will cause trouble.
  }
}

Status TitanDBImpl::BackgroundGC(LogBuffer* log_buffer) {
  mutex_.AssertHeld();
  StopWatch gc_sw(env_, statistics(stats_.get()), BLOB_DB_GC_MICROS);

  std::unique_ptr<BlobGC> blob_gc;
  std::unique_ptr<ColumnFamilyHandle> cfh;
  Status s;

  if (!gc_queue_.empty()) {
    uint32_t column_family_id = PopFirstFromGCQueue();
    auto bs = vset_->GetBlobStorage(column_family_id).lock().get();

    if (bs) {
      const auto& cf_options = bs->cf_options();
      std::shared_ptr<BlobGCPicker> blob_gc_picker =
          std::make_shared<BasicBlobGCPicker>(db_options_, cf_options);
      blob_gc = blob_gc_picker->PickBlobGC(bs);

      if (blob_gc) {
        cfh = db_impl_->GetColumnFamilyHandleUnlocked(column_family_id);
        assert(column_family_id == cfh->GetID());
        blob_gc->SetColumnFamily(cfh.get());
        if (blob_gc->trigger_next()) {
          // there is still data remain to be GC
          // and put this cf back to GC queue
          AddToGCQueue(column_family_id);
        }
      }
    }
  }

  // TODO(@DorianZheng) Make sure enough room for GC

  if (UNLIKELY(!blob_gc)) {
    // Nothing to do
    ROCKS_LOG_BUFFER(log_buffer, "Titan GC nothing to do");
  } else {
    BlobGCJob blob_gc_job(blob_gc.get(), db_, &mutex_, db_options_, env_,
                          env_options_, blob_manager_.get(), vset_.get(),
                          log_buffer, &shuting_down_, stats_.get());
    s = blob_gc_job.Prepare();
    if (s.ok()) {
      mutex_.Unlock();
      s = blob_gc_job.Run();
      mutex_.Lock();
    }
    if (s.ok()) {
      s = blob_gc_job.Finish();
    }
    blob_gc->ReleaseGcFiles();
  }

  if (s.ok()) {
    // Done
  } else {
    ROCKS_LOG_WARN(db_options_.info_log, "Titan GC error: %s",
                   s.ToString().c_str());
  }

  return s;
}

Status TitanDBImpl::TEST_StartGC(uint32_t column_family_id) {
  {
    MutexLock l(&mutex_);
    bg_gc_scheduled_++;
  }
  // BackgroundCallGC
  Status s;
  LogBuffer log_buffer(InfoLogLevel::INFO_LEVEL, db_options_.info_log.get());
  {
    MutexLock l(&mutex_);
    assert(bg_gc_scheduled_ > 0);

    // BackgroudGC
    StopWatch gc_sw(env_, statistics(stats_.get()), BLOB_DB_GC_MICROS);

    std::unique_ptr<BlobGC> blob_gc;
    std::unique_ptr<ColumnFamilyHandle> cfh;

    auto bs = vset_->GetBlobStorage(column_family_id).lock().get();
    const auto& cf_options = bs->cf_options();
    std::shared_ptr<BlobGCPicker> blob_gc_picker =
        std::make_shared<BasicBlobGCPicker>(db_options_, cf_options);
    blob_gc = blob_gc_picker->PickBlobGC(bs);

    if (blob_gc) {
      cfh = db_impl_->GetColumnFamilyHandleUnlocked(column_family_id);
      assert(column_family_id == cfh->GetID());
      blob_gc->SetColumnFamily(cfh.get());
    }

    if (UNLIKELY(!blob_gc)) {
      ROCKS_LOG_BUFFER(&log_buffer, "Titan GC nothing to do");
    } else {
      BlobGCJob blob_gc_job(blob_gc.get(), db_, &mutex_, db_options_, env_,
                            env_options_, blob_manager_.get(), vset_.get(),
                            &log_buffer, &shuting_down_, stats_.get());
      s = blob_gc_job.Prepare();

      if (s.ok()) {
        mutex_.Unlock();
        s = blob_gc_job.Run();
        mutex_.Lock();
      }

      if (s.ok()) {
        s = blob_gc_job.Finish();
      }

      blob_gc->ReleaseGcFiles();
    }

    if (!s.ok()) {
      ROCKS_LOG_WARN(db_options_.info_log, "Titan GC error: %s",
                     s.ToString().c_str());
    }

    {
      mutex_.Unlock();
      log_buffer.FlushBufferToLog();
      LogFlush(db_options_.info_log.get());
      mutex_.Lock();
    }

    bg_gc_scheduled_--;
    if (bg_gc_scheduled_ == 0) {
      bg_cv_.SignalAll();
    }
  }
  return s;
}

}  // namespace titandb
}  // namespace rocksdb<|MERGE_RESOLUTION|>--- conflicted
+++ resolved
@@ -14,21 +14,17 @@
 
   if (shuting_down_.load(std::memory_order_acquire)) return;
 
-<<<<<<< HEAD
   if (bg_gc_scheduled_.load(std::memory_order_acquire) >=
       db_options_.max_background_gc)
     return;
 
   bg_gc_scheduled_.fetch_add(1, std::memory_order_release);
 
-  env_->Schedule(&TitanDBImpl::BGWorkGC, this, Env::Priority::BOTTOM, this);
-=======
-  while (!gc_queue_.empty() &&
-         bg_gc_scheduled_ < db_options_.max_background_gc) {
+  auto i = min(gc_queue_.size(), db_options_.max_background_gc - bg_gc_scheduled_);
+  while (i--) {
     bg_gc_scheduled_++;
-    env_->Schedule(&TitanDBImpl::BGWorkGC, this, Env::Priority::LOW, this);
-  }
->>>>>>> b48f4aba
+    env_->Schedule(&TitanDBImpl::BGWorkGC, this, Env::Priority::BOTTOM, this);
+  }
 }
 
 void TitanDBImpl::BGWorkGC(void* db) {
