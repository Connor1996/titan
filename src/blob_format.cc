#include "blob_format.h"

#include "test_util/sync_point.h"
#include "util/crc32c.h"

namespace rocksdb {
namespace titandb {

namespace {

bool GetChar(Slice* src, unsigned char* value) {
  if (src->size() < 1) return false;
  *value = *src->data();
  src->remove_prefix(1);
  return true;
}

}  // namespace

void BlobRecord::EncodeTo(std::string* dst) const {
  PutLengthPrefixedSlice(dst, key);
  PutLengthPrefixedSlice(dst, value);
}

Status BlobRecord::DecodeFrom(Slice* src) {
  if (!GetLengthPrefixedSlice(src, &key) ||
      !GetLengthPrefixedSlice(src, &value)) {
    return Status::Corruption("BlobRecord");
  }
  return Status::OK();
}

bool operator==(const BlobRecord& lhs, const BlobRecord& rhs) {
  return lhs.key == rhs.key && lhs.value == rhs.value;
}

void BlobEncoder::EncodeRecord(const BlobRecord& record) {
  record_buffer_.clear();
  compressed_buffer_.clear();

  CompressionType compression;
  record.EncodeTo(&record_buffer_);
  record_ = Compress(compression_info_, record_buffer_, &compressed_buffer_,
                     &compression);

  assert(record_.size() < std::numeric_limits<uint32_t>::max());
  EncodeFixed32(header_ + 4, static_cast<uint32_t>(record_.size()));
  header_[8] = compression;

  uint32_t crc = crc32c::Value(header_ + 4, sizeof(header_) - 4);
  crc = crc32c::Extend(crc, record_.data(), record_.size());
  EncodeFixed32(header_, crc);
}

Status BlobDecoder::DecodeHeader(Slice* src) {
  if (!GetFixed32(src, &crc_)) {
    return Status::Corruption("BlobHeader");
  }
  header_crc_ = crc32c::Value(src->data(), kRecordHeaderSize - 4);

  unsigned char compression;
  if (!GetFixed32(src, &record_size_) || !GetChar(src, &compression)) {
    return Status::Corruption("BlobHeader");
  }
  compression_ = static_cast<CompressionType>(compression);

  return Status::OK();
}

Status BlobDecoder::DecodeRecord(Slice* src, BlobRecord* record,
                                 OwnedSlice* buffer) {
  TEST_SYNC_POINT_CALLBACK("BlobDecoder::DecodeRecord", &crc_);

  Slice input(src->data(), record_size_);
  src->remove_prefix(record_size_);
  uint32_t crc = crc32c::Extend(header_crc_, input.data(), input.size());
  if (crc != crc_) {
    return Status::Corruption("BlobRecord", "checksum mismatch");
  }

  if (compression_ == kNoCompression) {
    return DecodeInto(input, record);
  }
  UncompressionContext ctx(compression_);
  UncompressionInfo info(ctx, uncompression_dict_, compression_);
  Status s = Uncompress(info, input, buffer);
  if (!s.ok()) {
    return s;
  }
  return DecodeInto(*buffer, record);
}

void BlobHandle::EncodeTo(std::string* dst) const {
  PutVarint64(dst, offset);
  PutVarint64(dst, size);
}

Status BlobHandle::DecodeFrom(Slice* src) {
  if (!GetVarint64(src, &offset) || !GetVarint64(src, &size)) {
    return Status::Corruption("BlobHandle");
  }
  return Status::OK();
}

bool operator==(const BlobHandle& lhs, const BlobHandle& rhs) {
  return lhs.offset == rhs.offset && lhs.size == rhs.size;
}

void BlobIndex::EncodeTo(std::string* dst) const {
  dst->push_back(kBlobRecord);
  PutVarint64(dst, file_number);
  blob_handle.EncodeTo(dst);
}

Status BlobIndex::DecodeFrom(Slice* src) {
  unsigned char type;
  if (!GetChar(src, &type) || type != kBlobRecord ||
      !GetVarint64(src, &file_number)) {
    return Status::Corruption("BlobIndex");
  }
  Status s = blob_handle.DecodeFrom(src);
  if (!s.ok()) {
    return Status::Corruption("BlobIndex", s.ToString());
  }
  return s;
}

void BlobIndex::EncodeDeletionMarkerTo(std::string* dst) {
  dst->push_back(kBlobRecord);
  PutVarint64(dst, 0);
  BlobHandle dummy;
  dummy.EncodeTo(dst);
}

bool BlobIndex::IsDeletionMarker(const BlobIndex& index) {
  return index.file_number == 0;
}

bool BlobIndex::operator==(const BlobIndex& rhs) const {
  return (file_number == rhs.file_number && blob_handle == rhs.blob_handle);
}

void MergeBlobIndex::EncodeTo(std::string* dst) const {
  BlobIndex::EncodeTo(dst);
  PutVarint64(dst, source_file_number);
  PutVarint64(dst, source_file_offset);
}

void MergeBlobIndex::EncodeToBase(std::string* dst) const {
  BlobIndex::EncodeTo(dst);
}

Status MergeBlobIndex::DecodeFrom(Slice* src) {
  Status s = BlobIndex::DecodeFrom(src);
  if (!s.ok()) {
    return s;
  }
  if (!GetVarint64(src, &source_file_number) ||
      !GetVarint64(src, &source_file_offset)) {
    return Status::Corruption("MergeBlobIndex");
  }
  return s;
}

Status MergeBlobIndex::DecodeFromBase(Slice* src) {
  return BlobIndex::DecodeFrom(src);
}

bool MergeBlobIndex::operator==(const MergeBlobIndex& rhs) const {
  return (source_file_number == rhs.source_file_number &&
          source_file_offset == rhs.source_file_offset &&
          BlobIndex::operator==(rhs));
}

void BlobFileMeta::EncodeTo(std::string* dst) const {
  PutVarint64(dst, file_number_);
  PutVarint64(dst, file_size_);
  PutVarint64(dst, file_entries_);
  PutVarint32(dst, file_level_);
  PutLengthPrefixedSlice(dst, smallest_key_);
  PutLengthPrefixedSlice(dst, largest_key_);
}

Status BlobFileMeta::DecodeFromLegacy(Slice* src) {
  if (!GetVarint64(src, &file_number_) || !GetVarint64(src, &file_size_)) {
    return Status::Corruption("BlobFileMeta decode legacy failed");
  }
  assert(smallest_key_.empty());
  assert(largest_key_.empty());
  return Status::OK();
}

Status BlobFileMeta::DecodeFrom(Slice* src) {
  if (!GetVarint64(src, &file_number_) || !GetVarint64(src, &file_size_) ||
      !GetVarint64(src, &file_entries_) || !GetVarint32(src, &file_level_)) {
    return Status::Corruption("BlobFileMeta decode failed");
  }
  Slice str;
  if (GetLengthPrefixedSlice(src, &str)) {
    smallest_key_.assign(str.data(), str.size());
  } else {
    return Status::Corruption("BlobSmallestKey Decode failed");
  }
  if (GetLengthPrefixedSlice(src, &str)) {
    largest_key_.assign(str.data(), str.size());
  } else {
    return Status::Corruption("BlobLargestKey decode failed");
  }
  return Status::OK();
}

bool operator==(const BlobFileMeta& lhs, const BlobFileMeta& rhs) {
  return (lhs.file_number_ == rhs.file_number_ &&
          lhs.file_size_ == rhs.file_size_ &&
          lhs.file_entries_ == rhs.file_entries_ &&
          lhs.file_level_ == rhs.file_level_);
}

void BlobFileMeta::FileStateTransit(const FileEvent& event) {
  switch (event) {
    case FileEvent::kFlushCompleted:
      // blob file maybe generated by flush or gc, because gc will rewrite valid
      // keys to memtable. If it's generated by gc, we will leave gc to change
      // its file state. If it's generated by flush, we need to change it to
      // normal state after flush completed.
      assert(state_ == FileState::kPendingLSM ||
             state_ == FileState::kPendingGC || state_ == FileState::kNormal ||
             state_ == FileState::kBeingGC || state_ == FileState::kObsolete);
      if (state_ == FileState::kPendingLSM) state_ = FileState::kNormal;
      break;
    case FileEvent::kGCCompleted:
      // file is marked obsoleted during gc
      if (state_ == FileState::kObsolete) {
        break;
      }
      assert(state_ == FileState::kPendingGC || state_ == FileState::kBeingGC);
      state_ = FileState::kNormal;
      break;
    case FileEvent::kCompactionCompleted:
      assert(state_ == FileState::kPendingLSM);
      state_ = FileState::kNormal;
      break;
    case FileEvent::kGCBegin:
      assert(state_ == FileState::kNormal);
      state_ = FileState::kBeingGC;
      break;
    case FileEvent::kGCOutput:
      assert(state_ == FileState::kInit);
      state_ = FileState::kPendingGC;
      break;
    case FileEvent::kFlushOrCompactionOutput:
      assert(state_ == FileState::kInit);
      state_ = FileState::kPendingLSM;
      break;
    case FileEvent::kDbRestart:
      assert(state_ == FileState::kInit);
      state_ = FileState::kNormal;
      break;
    case FileEvent::kDelete:
      assert(state_ != FileState::kObsolete);
      state_ = FileState::kObsolete;
      break;
    case FileEvent::kNeedMerge:
      if (state_ == FileState::kToMerge) {
        break;
      }
      assert(state_ == FileState::kNormal);
      state_ = FileState::kToMerge;
      break;
    case FileEvent::kReset:
      state_ = FileState::kNormal;
      break;
    default:
      assert(false);
  }
}

TitanInternalStats::StatsType BlobFileMeta::GetDiscardableRatioLevel() const {
  auto ratio = GetDiscardableRatio();
  TitanInternalStats::StatsType type;
  if (ratio < std::numeric_limits<double>::epsilon()) {
    type = TitanInternalStats::NUM_DISCARDABLE_RATIO_LE0;
  } else if (ratio <= 0.2) {
    type = TitanInternalStats::NUM_DISCARDABLE_RATIO_LE20;
  } else if (ratio <= 0.5) {
    type = TitanInternalStats::NUM_DISCARDABLE_RATIO_LE50;
  } else if (ratio <= 0.8) {
    type = TitanInternalStats::NUM_DISCARDABLE_RATIO_LE80;
  } else if (ratio <= 1.0 ||
             (ratio - 1.0) < std::numeric_limits<double>::epsilon()) {
    type = TitanInternalStats::NUM_DISCARDABLE_RATIO_LE100;
  } else {
    fprintf(stderr, "invalid discardable ratio");
    abort();
  }
  return type;
}

<<<<<<< HEAD
double BlobFileMeta::GetDiscardableRatio() const {
  return static_cast<double>(discardable_size_) /
         static_cast<double>(file_size_ - kBlobMaxHeaderSize - kBlobFooterSize);
}

=======
>>>>>>> aea29d31
void BlobFileHeader::EncodeTo(std::string* dst) const {
  PutFixed32(dst, kHeaderMagicNumber);
  PutFixed32(dst, version);

  if (version == BlobFileHeader::kVersion2) {
    PutFixed32(dst, flags);
  }
}

Status BlobFileHeader::DecodeFrom(Slice* src) {
  uint32_t magic_number = 0;
  if (!GetFixed32(src, &magic_number) || magic_number != kHeaderMagicNumber) {
    return Status::Corruption(
        "Blob file header magic number missing or mismatched.");
  }
  if (!GetFixed32(src, &version) ||
      (version != kVersion1 && version != kVersion2)) {
    return Status::Corruption("Blob file header version missing or invalid.");
  }
  if (version == BlobFileHeader::kVersion2) {
    // Check that no other flags are set
    if (!GetFixed32(src, &flags) || flags & ~kHasUncompressionDictionary) {
      return Status::Corruption("Blob file header flags missing or invalid.");
    }
  }
  return Status::OK();
}

void BlobFileFooter::EncodeTo(std::string* dst) const {
  auto size = dst->size();
  meta_index_handle.EncodeTo(dst);
  // Add padding to make a fixed size footer.
  dst->resize(size + kEncodedLength - 12);
  PutFixed64(dst, kFooterMagicNumber);
  Slice encoded(dst->data() + size, dst->size() - size);
  PutFixed32(dst, crc32c::Value(encoded.data(), encoded.size()));
}

Status BlobFileFooter::DecodeFrom(Slice* src) {
  auto data = src->data();
  Status s = meta_index_handle.DecodeFrom(src);
  if (!s.ok()) {
    return Status::Corruption("BlobFileFooter", s.ToString());
  }
  // Remove padding.
  src->remove_prefix(data + kEncodedLength - 12 - src->data());
  uint64_t magic_number = 0;
  if (!GetFixed64(src, &magic_number) || magic_number != kFooterMagicNumber) {
    return Status::Corruption("BlobFileFooter", "magic number");
  }
  Slice decoded(data, src->data() - data);
  uint32_t checksum = 0;
  if (!GetFixed32(src, &checksum) ||
      crc32c::Value(decoded.data(), decoded.size()) != checksum) {
    return Status::Corruption("BlobFileFooter", "checksum");
  }
  return Status::OK();
}

bool operator==(const BlobFileFooter& lhs, const BlobFileFooter& rhs) {
  return (lhs.meta_index_handle.offset() == rhs.meta_index_handle.offset() &&
          lhs.meta_index_handle.size() == rhs.meta_index_handle.size());
}

}  // namespace titandb
}  // namespace rocksdb<|MERGE_RESOLUTION|>--- conflicted
+++ resolved
@@ -296,14 +296,6 @@
   return type;
 }
 
-<<<<<<< HEAD
-double BlobFileMeta::GetDiscardableRatio() const {
-  return static_cast<double>(discardable_size_) /
-         static_cast<double>(file_size_ - kBlobMaxHeaderSize - kBlobFooterSize);
-}
-
-=======
->>>>>>> aea29d31
 void BlobFileHeader::EncodeTo(std::string* dst) const {
   PutFixed32(dst, kHeaderMagicNumber);
   PutFixed32(dst, version);
