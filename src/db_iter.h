--- conflicted
+++ resolved
@@ -52,11 +52,7 @@
     iter_->SeekToFirst();
     if (ShouldGetBlobValue()) {
       StopWatch seek_sw(env_, statistics(stats_), TITAN_SEEK_MICROS);
-<<<<<<< HEAD
-      GetBlobValue();
-=======
       GetBlobValue(true);
->>>>>>> aea29d31
       RecordTick(statistics(stats_), TITAN_NUM_SEEK);
     }
   }
@@ -65,11 +61,7 @@
     iter_->SeekToLast();
     if (ShouldGetBlobValue()) {
       StopWatch seek_sw(env_, statistics(stats_), TITAN_SEEK_MICROS);
-<<<<<<< HEAD
-      GetBlobValue();
-=======
       GetBlobValue(false);
->>>>>>> aea29d31
       RecordTick(statistics(stats_), TITAN_NUM_SEEK);
     }
   }
@@ -78,11 +70,7 @@
     iter_->Seek(target);
     if (ShouldGetBlobValue()) {
       StopWatch seek_sw(env_, statistics(stats_), TITAN_SEEK_MICROS);
-<<<<<<< HEAD
-      GetBlobValue();
-=======
       GetBlobValue(true);
->>>>>>> aea29d31
       RecordTick(statistics(stats_), TITAN_NUM_SEEK);
     }
   }
@@ -91,11 +79,7 @@
     iter_->SeekForPrev(target);
     if (ShouldGetBlobValue()) {
       StopWatch seek_sw(env_, statistics(stats_), TITAN_SEEK_MICROS);
-<<<<<<< HEAD
-      GetBlobValue();
-=======
       GetBlobValue(false);
->>>>>>> aea29d31
       RecordTick(statistics(stats_), TITAN_NUM_SEEK);
     }
   }
@@ -105,11 +89,7 @@
     iter_->Next();
     if (ShouldGetBlobValue()) {
       StopWatch next_sw(env_, statistics(stats_), TITAN_NEXT_MICROS);
-<<<<<<< HEAD
-      GetBlobValue();
-=======
       GetBlobValue(true);
->>>>>>> aea29d31
       RecordTick(statistics(stats_), TITAN_NUM_NEXT);
     }
   }
@@ -119,11 +99,7 @@
     iter_->Prev();
     if (ShouldGetBlobValue()) {
       StopWatch prev_sw(env_, statistics(stats_), TITAN_PREV_MICROS);
-<<<<<<< HEAD
-      GetBlobValue();
-=======
       GetBlobValue(false);
->>>>>>> aea29d31
       RecordTick(statistics(stats_), TITAN_NUM_PREV);
     }
   }
