--- conflicted
+++ resolved
@@ -46,60 +46,36 @@
   void SeekToFirst() override {
     iter_->SeekToFirst();
     if (ShouldGetBlobValue()) {
-<<<<<<< HEAD
-      StopWatch seek_sw(env_, statistics(stats_), BLOB_DB_SEEK_MICROS);
-      GetBlobValue();
-      RecordTick(statistics(stats_), BLOB_DB_NUM_SEEK);
-=======
-      StopWatch seek_sw(env_, stats_, BLOB_DB_SEEK_MICROS);
-      GetBlobValue(true);
-      RecordTick(stats_, BLOB_DB_NUM_SEEK);
->>>>>>> f6dc570f
+      StopWatch seek_sw(env_, statistics(stats_), BLOB_DB_SEEK_MICROS);
+      GetBlobValue(true);
+      RecordTick(statistics(stats_), BLOB_DB_NUM_SEEK);
     }
   }
 
   void SeekToLast() override {
     iter_->SeekToLast();
     if (ShouldGetBlobValue()) {
-<<<<<<< HEAD
-      StopWatch seek_sw(env_, statistics(stats_), BLOB_DB_SEEK_MICROS);
-      GetBlobValue();
-      RecordTick(statistics(stats_), BLOB_DB_NUM_SEEK);
-=======
-      StopWatch seek_sw(env_, stats_, BLOB_DB_SEEK_MICROS);
-      GetBlobValue(false);
-      RecordTick(stats_, BLOB_DB_NUM_SEEK);
->>>>>>> f6dc570f
+      StopWatch seek_sw(env_, statistics(stats_), BLOB_DB_SEEK_MICROS);
+      GetBlobValue(true);
+      RecordTick(statistics(stats_), BLOB_DB_NUM_SEEK);
     }
   }
 
   void Seek(const Slice& target) override {
     iter_->Seek(target);
     if (ShouldGetBlobValue()) {
-<<<<<<< HEAD
-      StopWatch seek_sw(env_, statistics(stats_), BLOB_DB_SEEK_MICROS);
-      GetBlobValue();
-      RecordTick(statistics(stats_), BLOB_DB_NUM_SEEK);
-=======
-      StopWatch seek_sw(env_, stats_, BLOB_DB_SEEK_MICROS);
-      GetBlobValue(true);
-      RecordTick(stats_, BLOB_DB_NUM_SEEK);
->>>>>>> f6dc570f
+      StopWatch seek_sw(env_, statistics(stats_), BLOB_DB_SEEK_MICROS);
+      GetBlobValue(true);
+      RecordTick(statistics(stats_), BLOB_DB_NUM_SEEK);
     }
   }
 
   void SeekForPrev(const Slice& target) override {
     iter_->SeekForPrev(target);
     if (ShouldGetBlobValue()) {
-<<<<<<< HEAD
-      StopWatch seek_sw(env_, statistics(stats_), BLOB_DB_SEEK_MICROS);
-      GetBlobValue();
-      RecordTick(statistics(stats_), BLOB_DB_NUM_SEEK);
-=======
-      StopWatch seek_sw(env_, stats_, BLOB_DB_SEEK_MICROS);
-      GetBlobValue(false);
-      RecordTick(stats_, BLOB_DB_NUM_SEEK);
->>>>>>> f6dc570f
+      StopWatch seek_sw(env_, statistics(stats_), BLOB_DB_SEEK_MICROS);
+      GetBlobValue(true);
+      RecordTick(statistics(stats_), BLOB_DB_NUM_SEEK);
     }
   }
 
@@ -107,15 +83,9 @@
     assert(Valid());
     iter_->Next();
     if (ShouldGetBlobValue()) {
-<<<<<<< HEAD
       StopWatch next_sw(env_, statistics(stats_), BLOB_DB_NEXT_MICROS);
-      GetBlobValue();
+      GetBlobValue(true);
       RecordTick(statistics(stats_), BLOB_DB_NUM_NEXT);
-=======
-      StopWatch next_sw(env_, stats_, BLOB_DB_NEXT_MICROS);
-      GetBlobValue(true);
-      RecordTick(stats_, BLOB_DB_NUM_NEXT);
->>>>>>> f6dc570f
     }
   }
 
@@ -123,15 +93,9 @@
     assert(Valid());
     iter_->Prev();
     if (ShouldGetBlobValue()) {
-<<<<<<< HEAD
       StopWatch prev_sw(env_, statistics(stats_), BLOB_DB_PREV_MICROS);
-      GetBlobValue();
+      GetBlobValue(true);
       RecordTick(statistics(stats_), BLOB_DB_NUM_PREV);
-=======
-      StopWatch prev_sw(env_, stats_, BLOB_DB_PREV_MICROS);
-      GetBlobValue(false);
-      RecordTick(stats_, BLOB_DB_NUM_PREV);
->>>>>>> f6dc570f
     }
   }
 
