--- conflicted
+++ resolved
@@ -212,7 +212,6 @@
   std::string record;
   edit.SetNextFileNumber(next_file_number_.load());
   edit.EncodeTo(&record);
-<<<<<<< HEAD
 
   EditCollector collector;
   Status s = collector.AddEdit(edit);
@@ -224,20 +223,8 @@
 
   ImmutableDBOptions ioptions(db_options_);
   s = SyncManifest(env_, &ioptions, manifest_->file());
+  if (!s.ok()) return s;
   return collector.Apply(*this);
-=======
-  Status s = manifest_->AddRecord(record);
-  if (s.ok()) {
-    ImmutableDBOptions ioptions(db_options_);
-    s = SyncManifest(env_, &ioptions, manifest_->file());
-  }
-  if (s.ok()) {
-    EditCollector collector;
-    collector.AddEdit(edit);
-    s = collector.Apply(*this);
-  }
-  return s;
->>>>>>> 8ee2e794
 }
 
 void VersionSet::AddColumnFamilies(
