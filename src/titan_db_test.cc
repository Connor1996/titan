#include <inttypes.h>
#include <options/cf_options.h>
#include <unordered_map>

#include "db/db_impl/db_impl.h"
#include "file/filename.h"
#include "port/port.h"
#include "rocksdb/utilities/debug.h"
#include "test_util/sync_point.h"
#include "test_util/testharness.h"
#include "util/random.h"

#include "blob_file_iterator.h"
#include "blob_file_reader.h"
#include "blob_file_size_collector.h"
#include "db_impl.h"
#include "db_iter.h"
#include "monitoring/statistics.h"
#include "titan/db.h"
#include "titan_fault_injection_test_env.h"

namespace rocksdb {
namespace titandb {

void DeleteDir(Env* env, const std::string& dirname) {
  std::vector<std::string> filenames;
  env->GetChildren(dirname, &filenames);
  for (auto& fname : filenames) {
    env->DeleteFile(dirname + "/" + fname);
  }
  env->DeleteDir(dirname);
}

class TitanDBTest : public testing::Test {
 public:
  TitanDBTest() : dbname_(test::TmpDir()) {
    options_.dirname = dbname_ + "/titandb";
    options_.create_if_missing = true;
    options_.min_blob_size = 32;
    options_.min_gc_batch_size = 1;
    options_.merge_small_file_threshold = 0;
    options_.disable_background_gc = true;
    options_.blob_file_compression = CompressionType::kLZ4Compression;
    options_.statistics = CreateDBStatistics();
    DeleteDir(env_, options_.dirname);
    DeleteDir(env_, dbname_);
  }

  ~TitanDBTest() {
    Close();
    DeleteDir(env_, options_.dirname);
    DeleteDir(env_, dbname_);
    SyncPoint::GetInstance()->DisableProcessing();
    SyncPoint::GetInstance()->ClearAllCallBacks();
  }

  void Open() {
    if (cf_names_.empty()) {
      ASSERT_OK(TitanDB::Open(options_, dbname_, &db_));
      db_impl_ = reinterpret_cast<TitanDBImpl*>(db_);
    } else {
      TitanDBOptions db_options(options_);
      TitanCFOptions cf_options(options_);
      cf_names_.clear();
      ASSERT_OK(DB::ListColumnFamilies(db_options, dbname_, &cf_names_));
      std::vector<TitanCFDescriptor> descs;
      for (auto& name : cf_names_) {
        descs.emplace_back(name, cf_options);
      }
      cf_handles_.clear();
      ASSERT_OK(TitanDB::Open(db_options, dbname_, descs, &cf_handles_, &db_));
      db_impl_ = reinterpret_cast<TitanDBImpl*>(db_);
    }
  }

  void Close() {
    if (!db_) return;
    for (auto& handle : cf_handles_) {
      db_->DestroyColumnFamilyHandle(handle);
    }
    ASSERT_OK(db_->Close());
    delete db_;
    db_ = nullptr;
  }

  void Reopen() {
    Close();
    Open();
  }

  void AddCF(const std::string& name) {
    TitanCFDescriptor desc(name, options_);
    ColumnFamilyHandle* handle = nullptr;
    ASSERT_OK(db_->CreateColumnFamily(desc, &handle));
    cf_names_.emplace_back(name);
    cf_handles_.emplace_back(handle);
  }

  void DropCF(const std::string& name) {
    for (size_t i = 0; i < cf_names_.size(); i++) {
      if (cf_names_[i] != name) continue;
      auto handle = cf_handles_[i];
      ASSERT_OK(db_->DropColumnFamily(handle));
      db_->DestroyColumnFamilyHandle(handle);
      cf_names_.erase(cf_names_.begin() + i);
      cf_handles_.erase(cf_handles_.begin() + i);
      break;
    }
  }

  Status LogAndApply(VersionEdit& edit) {
    return db_impl_->blob_file_set_->LogAndApply(edit);
  }

  void Put(uint64_t k, std::map<std::string, std::string>* data = nullptr) {
    WriteOptions wopts;
    std::string key = GenKey(k);
    std::string value = GenValue(k);
    ASSERT_OK(db_->Put(wopts, key, value));
    for (auto& handle : cf_handles_) {
      ASSERT_OK(db_->Put(wopts, handle, key, value));
    }
    if (data != nullptr) {
      data->emplace(key, value);
    }
  }

  void Delete(uint64_t k) {
    WriteOptions wopts;
    std::string key = GenKey(k);
    ASSERT_OK(db_->Delete(wopts, key));
    for (auto& handle : cf_handles_) {
      ASSERT_OK(db_->Delete(wopts, handle, key));
    }
  }

  void Flush() {
    FlushOptions fopts;
    ASSERT_OK(db_->Flush(fopts));
    for (auto& handle : cf_handles_) {
      ASSERT_OK(db_->Flush(fopts, handle));
    }
  }

  bool GetIntProperty(const Slice& property, uint64_t* value) {
    return db_->GetIntProperty(property, value);
  }

  std::weak_ptr<BlobStorage> GetBlobStorage(
      ColumnFamilyHandle* cf_handle = nullptr) {
    if (cf_handle == nullptr) {
      cf_handle = db_->DefaultColumnFamily();
    }
    MutexLock l(&db_impl_->mutex_);
    return db_impl_->blob_file_set_->GetBlobStorage(cf_handle->GetID());
  }

  void CheckBlobFileCount(int count, ColumnFamilyHandle* cf_handle = nullptr) {
    db_impl_->TEST_WaitForBackgroundGC();
    ASSERT_OK(db_impl_->TEST_PurgeObsoleteFiles());
    std::shared_ptr<BlobStorage> blob_storage =
        GetBlobStorage(cf_handle).lock();
    ASSERT_TRUE(blob_storage != nullptr);
    std::map<uint64_t, std::weak_ptr<BlobFileMeta>> blob_files;
    blob_storage->ExportBlobFiles(blob_files);
    ASSERT_EQ(count, blob_files.size());
  }

  ColumnFamilyHandle* GetColumnFamilyHandle(uint32_t cf_id) {
    return db_impl_->db_impl_->GetColumnFamilyHandleUnlocked(cf_id).release();
  }

  void VerifyDB(const std::map<std::string, std::string>& data,
                ReadOptions ropts = ReadOptions()) {
    db_impl_->PurgeObsoleteFiles();

    for (auto& kv : data) {
      std::string value;
      ASSERT_OK(db_->Get(ropts, kv.first, &value));
      ASSERT_EQ(value, kv.second);
      for (auto& handle : cf_handles_) {
        ASSERT_OK(db_->Get(ropts, handle, kv.first, &value));
        ASSERT_EQ(value, kv.second);
      }
      std::vector<Slice> keys(cf_handles_.size(), kv.first);
      std::vector<std::string> values;
      auto res = db_->MultiGet(ropts, cf_handles_, keys, &values);
      for (auto& s : res) ASSERT_OK(s);
      for (auto& v : values) ASSERT_EQ(v, kv.second);
    }

    std::vector<Iterator*> iterators;
    db_->NewIterators(ropts, cf_handles_, &iterators);
    iterators.emplace_back(db_->NewIterator(ropts));
    for (auto& handle : cf_handles_) {
      iterators.emplace_back(db_->NewIterator(ropts, handle));
    }
    for (auto& iter : iterators) {
      iter->SeekToFirst();
      for (auto& kv : data) {
        ASSERT_EQ(iter->Valid(), true);
        ASSERT_EQ(iter->key(), kv.first);
        ASSERT_EQ(iter->value(), kv.second);
        iter->Next();
      }
      delete iter;
    }
  }

  void VerifyBlob(uint64_t file_number,
                  const std::map<std::string, std::string>& data) {
    // Open blob file and iterate in-file records
    EnvOptions env_opt;
    uint64_t file_size = 0;
    std::map<std::string, std::string> file_data;
    std::unique_ptr<RandomAccessFileReader> readable_file;
    std::string file_name = BlobFileName(options_.dirname, file_number);
    ASSERT_OK(env_->GetFileSize(file_name, &file_size));
    NewBlobFileReader(file_number, 0, options_, env_opt, env_, &readable_file);
    BlobFileIterator iter(std::move(readable_file), file_number, file_size,
                          options_);
    iter.SeekToFirst();
    for (auto& kv : data) {
      if (kv.second.size() < options_.min_blob_size) {
        continue;
      }
      ASSERT_EQ(iter.Valid(), true);
      ASSERT_EQ(iter.key(), kv.first);
      ASSERT_EQ(iter.value(), kv.second);
      iter.Next();
    }
  }

  void CompactAll(ColumnFamilyHandle* cf_handle = nullptr) {
    if (cf_handle == nullptr) {
      cf_handle = db_->DefaultColumnFamily();
    }
    auto opts = db_->GetOptions();
    auto compact_opts = CompactRangeOptions();
    compact_opts.change_level = true;
    compact_opts.target_level = opts.num_levels - 1;
    compact_opts.bottommost_level_compaction =
        BottommostLevelCompaction::kForce;
    ASSERT_OK(db_->CompactRange(compact_opts, cf_handle, nullptr, nullptr));
  }

  void DeleteFilesInRange(const Slice* begin, const Slice* end) {
    RangePtr range(begin, end);
    ASSERT_OK(db_->DeleteFilesInRanges(db_->DefaultColumnFamily(), &range, 1));
  }

  std::string GenKey(uint64_t i) {
    char buf[64];
    snprintf(buf, sizeof(buf), "k-%08" PRIu64, i);
    return buf;
  }

  std::string GenValue(uint64_t k) {
    if (k % 2 == 0) {
      return std::string(options_.min_blob_size - 1, 'v');
    } else {
      return std::string(options_.min_blob_size + 1, 'v');
    }
  }

  void TestTableFactory() {
    DeleteDir(env_, options_.dirname);
    DeleteDir(env_, dbname_);
    Options options;
    options.create_if_missing = true;
    options.table_factory.reset(
        NewBlockBasedTableFactory(BlockBasedTableOptions()));
    auto* original_table_factory = options.table_factory.get();
    TitanDB* db;
    ASSERT_OK(TitanDB::Open(TitanOptions(options), dbname_, &db));
    auto cf_options = db->GetOptions(db->DefaultColumnFamily());
    auto db_options = db->GetDBOptions();
    ImmutableCFOptions immu_cf_options(ImmutableDBOptions(db_options),
                                       cf_options);
    ASSERT_EQ(original_table_factory, immu_cf_options.table_factory);
    ASSERT_OK(db->Close());
    delete db;

    DeleteDir(env_, options_.dirname);
    DeleteDir(env_, dbname_);
  }

  void SetBGError(const Status& s) {
    MutexLock l(&db_impl_->mutex_);
    db_impl_->SetBGError(s);
  }

  void CallGC() {
    {
      MutexLock l(&db_impl_->mutex_);
      db_impl_->bg_gc_scheduled_++;
    }
    db_impl_->BackgroundCallGC();
    {
      MutexLock l(&db_impl_->mutex_);
      while (db_impl_->bg_gc_scheduled_) {
        db_impl_->bg_cv_.Wait();
      }
    }
  }

  // Make db ignore first bg_error
  class BGErrorListener : public EventListener {
   public:
    void OnBackgroundError(BackgroundErrorReason reason,
                           Status* error) override {
      if (++cnt == 1) *error = Status();
    }

   private:
    int cnt{0};
  };

  Env* env_{Env::Default()};
  std::string dbname_;
  TitanOptions options_;
  TitanDB* db_{nullptr};
  TitanDBImpl* db_impl_{nullptr};
  std::vector<std::string> cf_names_;
  std::vector<ColumnFamilyHandle*> cf_handles_;
};

TEST_F(TitanDBTest, Open) {
  std::atomic<bool> checked_before_initialized{false};
  std::atomic<bool> background_job_started{false};
  SyncPoint::GetInstance()->SetCallBack(
      "TitanDBImpl::OnFlushCompleted:Begin",
      [&](void*) { background_job_started = true; });
  SyncPoint::GetInstance()->SetCallBack(
      "TitanDBImpl::OnCompactionCompleted:Begin",
      [&](void*) { background_job_started = true; });
  SyncPoint::GetInstance()->SetCallBack(
      "TitanDBImpl::OpenImpl:BeforeInitialized", [&](void* arg) {
        checked_before_initialized = true;
        TitanDBImpl* db = reinterpret_cast<TitanDBImpl*>(arg);
        // Try to trigger flush and compaction. Listeners should not be call.
        ASSERT_OK(db->Put(WriteOptions(), "k1", "v1"));
        ASSERT_OK(db->Flush(FlushOptions()));
        ASSERT_OK(db->Put(WriteOptions(), "k1", "v2"));
        ASSERT_OK(db->Put(WriteOptions(), "k2", "v3"));
        ASSERT_OK(db->Flush(FlushOptions()));
        ASSERT_OK(db->CompactRange(CompactRangeOptions(), nullptr, nullptr));
      });
  SyncPoint::GetInstance()->EnableProcessing();
  Open();
  ASSERT_TRUE(checked_before_initialized.load());
  ASSERT_FALSE(background_job_started.load());
}

TEST_F(TitanDBTest, Basic) {
  const uint64_t kNumKeys = 100;
  std::map<std::string, std::string> data;
  for (auto i = 0; i < 6; i++) {
    if (i == 0) {
      Open();
    } else {
      Reopen();
      VerifyDB(data);
      AddCF(std::to_string(i));
      if (i % 3 == 0) {
        DropCF(std::to_string(i - 1));
        DropCF(std::to_string(i - 2));
      }
    }
    for (uint64_t k = 1; k <= kNumKeys; k++) {
      Put(k, &data);
    }
    Flush();
    VerifyDB(data);
  }
}

TEST_F(TitanDBTest, TableFactory) { TestTableFactory(); }

TEST_F(TitanDBTest, DbIter) {
  Open();
  std::map<std::string, std::string> data;
  const int kNumEntries = 100;
  for (uint64_t i = 1; i <= kNumEntries; i++) {
    Put(i, &data);
  }
  ASSERT_EQ(kNumEntries, data.size());
  std::unique_ptr<Iterator> iter(db_->NewIterator(ReadOptions()));
  iter->SeekToFirst();
  for (const auto& it : data) {
    ASSERT_TRUE(iter->Valid());
    ASSERT_EQ(it.first, iter->key());
    ASSERT_EQ(it.second, iter->value());
    iter->Next();
  }
  ASSERT_FALSE(iter->Valid());
}

TEST_F(TitanDBTest, DBIterSeek) {
  Open();
  std::map<std::string, std::string> data;
  const int kNumEntries = 100;
  for (uint64_t i = 1; i <= kNumEntries; i++) {
    Put(i, &data);
  }
  ASSERT_EQ(kNumEntries, data.size());
  std::unique_ptr<Iterator> iter(db_->NewIterator(ReadOptions()));
  iter->SeekToFirst();
  ASSERT_TRUE(iter->Valid());
  ASSERT_EQ(data.begin()->first, iter->key());
  ASSERT_EQ(data.begin()->second, iter->value());
  iter->SeekToLast();
  ASSERT_EQ(data.rbegin()->first, iter->key());
  ASSERT_EQ(data.rbegin()->second, iter->value());
  for (auto it = data.rbegin(); it != data.rend(); it++) {
    iter->SeekToLast();
    ASSERT_TRUE(iter->Valid());
    iter->SeekForPrev(it->first);
    ASSERT_TRUE(iter->Valid());
    ASSERT_EQ(it->first, iter->key());
    ASSERT_EQ(it->second, iter->value());
  }
  for (const auto& it : data) {
    iter->SeekToFirst();
    ASSERT_TRUE(iter->Valid());
    iter->Seek(it.first);
    ASSERT_TRUE(iter->Valid());
    ASSERT_EQ(it.first, iter->key());
    ASSERT_EQ(it.second, iter->value());
  }
}

TEST_F(TitanDBTest, GetProperty) {
  options_.disable_background_gc = false;
  Open();
  for (uint64_t k = 1; k <= 100; k++) {
    Put(k);
  }
  Flush();
  uint64_t value;
  ASSERT_TRUE(GetIntProperty(TitanDB::Properties::kNumLiveBlobFile, &value));
  ASSERT_EQ(value, 1);
  ASSERT_TRUE(
      GetIntProperty(TitanDB::Properties::kNumDiscardableRatioLE0File, &value));
  ASSERT_EQ(value, 1);

  Reopen();
  ASSERT_TRUE(GetIntProperty(TitanDB::Properties::kNumLiveBlobFile, &value));
  ASSERT_EQ(value, 1);
  ASSERT_TRUE(
      GetIntProperty(TitanDB::Properties::kNumDiscardableRatioLE0File, &value));
  ASSERT_EQ(value, 1);
  ASSERT_TRUE(GetIntProperty(TitanDB::Properties::kNumDiscardableRatioLE20File,
                             &value));
  ASSERT_EQ(value, 0);
  ASSERT_TRUE(GetIntProperty(TitanDB::Properties::kNumDiscardableRatioLE50File,
                             &value));
  ASSERT_EQ(value, 0);
  ASSERT_TRUE(GetIntProperty(TitanDB::Properties::kNumDiscardableRatioLE80File,
                             &value));
  ASSERT_EQ(value, 0);
  ASSERT_TRUE(GetIntProperty(TitanDB::Properties::kNumDiscardableRatioLE100File,
                             &value));
  ASSERT_EQ(value, 0);

  for (uint64_t k = 1; k <= 100; k++) {
    if (k % 3 == 0) Delete(k);
  }
  Flush();
  CompactAll();

  ASSERT_TRUE(
      GetIntProperty(TitanDB::Properties::kNumDiscardableRatioLE0File, &value));
  ASSERT_EQ(value, 0);
  ASSERT_TRUE(GetIntProperty(TitanDB::Properties::kNumDiscardableRatioLE50File,
                             &value));
  ASSERT_EQ(value, 1);

  Reopen();
  ASSERT_TRUE(
      GetIntProperty(TitanDB::Properties::kNumDiscardableRatioLE0File, &value));
  ASSERT_EQ(value, 0);
  ASSERT_TRUE(GetIntProperty(TitanDB::Properties::kNumDiscardableRatioLE50File,
                             &value));
  ASSERT_EQ(value, 1);

  for (uint64_t k = 1; k <= 100; k++) {
    if (k % 3 != 0) Delete(k);
  }
  Flush();
  CompactAll();

  db_impl_->TEST_WaitForBackgroundGC();
  ASSERT_TRUE(GetIntProperty(TitanDB::Properties::kNumLiveBlobFile, &value));
  ASSERT_EQ(value, 0);
  ASSERT_TRUE(
      GetIntProperty(TitanDB::Properties::kNumObsoleteBlobFile, &value));
  ASSERT_EQ(value, 1);
  ASSERT_OK(db_impl_->TEST_PurgeObsoleteFiles());
  ASSERT_TRUE(
      GetIntProperty(TitanDB::Properties::kNumObsoleteBlobFile, &value));
  ASSERT_EQ(value, 0);
  ASSERT_TRUE(GetIntProperty(TitanDB::Properties::kNumDiscardableRatioLE50File,
                             &value));
  ASSERT_EQ(value, 0);
}

TEST_F(TitanDBTest, Snapshot) {
  Open();
  std::map<std::string, std::string> data;
  Put(1, &data);
  ASSERT_EQ(1, data.size());

  const Snapshot* snapshot(db_->GetSnapshot());
  ReadOptions ropts;
  ropts.snapshot = snapshot;

  VerifyDB(data, ropts);
  Flush();
  VerifyDB(data, ropts);
  db_->ReleaseSnapshot(snapshot);
}

TEST_F(TitanDBTest, IngestExternalFiles) {
  Open();
  SstFileWriter sst_file_writer(EnvOptions(), options_);
  ASSERT_EQ(sst_file_writer.FileSize(), 0);

  const uint64_t kNumEntries = 100;
  std::map<std::string, std::string> total_data;
  std::map<std::string, std::string> original_data;
  std::map<std::string, std::string> ingested_data;
  for (uint64_t i = 1; i <= kNumEntries; i++) {
    Put(i, &original_data);
  }
  ASSERT_EQ(kNumEntries, original_data.size());
  total_data.insert(original_data.begin(), original_data.end());
  VerifyDB(total_data);
  Flush();
  VerifyDB(total_data);

  const uint64_t kNumIngestedEntries = 100;
  // Make sure that keys in SST overlaps with existing keys
  const uint64_t kIngestedStart = kNumEntries - kNumEntries / 2;
  std::string sst_file = options_.dirname + "/for_ingest.sst";
  ASSERT_OK(sst_file_writer.Open(sst_file));
  for (uint64_t i = 1; i <= kNumIngestedEntries; i++) {
    std::string key = GenKey(kIngestedStart + i);
    std::string value = GenValue(kIngestedStart + i);
    ASSERT_OK(sst_file_writer.Put(key, value));
    total_data[key] = value;
    ingested_data.emplace(key, value);
  }
  ASSERT_OK(sst_file_writer.Finish());
  IngestExternalFileOptions ifo;
  ASSERT_OK(db_->IngestExternalFile({sst_file}, ifo));
  VerifyDB(total_data);
  Flush();
  VerifyDB(total_data);
  for (auto& handle : cf_handles_) {
    auto blob = GetBlobStorage(handle);
    ASSERT_EQ(1, blob.lock()->NumBlobFiles());
  }

  CompactRangeOptions copt;
  ASSERT_OK(db_->CompactRange(copt, nullptr, nullptr));
  VerifyDB(total_data);
  for (auto& handle : cf_handles_) {
    auto blob = GetBlobStorage(handle);
    ASSERT_EQ(2, blob.lock()->NumBlobFiles());
    std::map<uint64_t, std::weak_ptr<BlobFileMeta>> blob_files;
    blob.lock()->ExportBlobFiles(blob_files);
    ASSERT_EQ(2, blob_files.size());
    auto bf = blob_files.begin();
    VerifyBlob(bf->first, original_data);
    bf++;
    VerifyBlob(bf->first, ingested_data);
  }
}

TEST_F(TitanDBTest, NewColumnFamilyHasBlobFileSizeCollector) {
  Open();
  AddCF("new_cf");
  Options opt = db_->GetOptions(cf_handles_.back());
  ASSERT_EQ(1, opt.table_properties_collector_factories.size());
  std::unique_ptr<BlobFileSizeCollectorFactory> prop_collector_factory(
      new BlobFileSizeCollectorFactory());
  ASSERT_EQ(std::string(prop_collector_factory->Name()),
            std::string(opt.table_properties_collector_factories[0]->Name()));
}

TEST_F(TitanDBTest, DropColumnFamily) {
  Open();
  const uint64_t kNumCF = 3;
  for (uint64_t i = 1; i <= kNumCF; i++) {
    AddCF(std::to_string(i));
  }
  const uint64_t kNumEntries = 100;
  std::map<std::string, std::string> data;
  for (uint64_t i = 1; i <= kNumEntries; i++) {
    Put(i, &data);
  }
  VerifyDB(data);
  Flush();
  VerifyDB(data);

  // Destroy column families handle, check whether the data is preserved after a
  // round of GC and restart.
  for (auto& handle : cf_handles_) {
    db_->DestroyColumnFamilyHandle(handle);
  }
  cf_handles_.clear();
  VerifyDB(data);
  Reopen();
  VerifyDB(data);

  for (auto& handle : cf_handles_) {
    // we can't drop default column family
    if (handle->GetName() == kDefaultColumnFamilyName) {
      continue;
    }
    ASSERT_OK(db_->DropColumnFamily(handle));
    // The data is actually deleted only after destroying all outstanding column
    // family handles, so we can still read from the dropped column family.
    VerifyDB(data);
  }

  Close();
}

TEST_F(TitanDBTest, DestroyColumnFamilyHandle) {
  Open();
  const uint64_t kNumCF = 3;
  for (uint64_t i = 1; i <= kNumCF; i++) {
    AddCF(std::to_string(i));
  }
  const uint64_t kNumEntries = 10;
  std::map<std::string, std::string> data;
  for (uint64_t i = 1; i <= kNumEntries; i++) {
    Put(i, &data);
  }
  VerifyDB(data);
  Flush();
  VerifyDB(data);

  // Destroy column families handle, check whether GC skips the column families.
  for (auto& handle : cf_handles_) {
    auto cf_id = handle->GetID();
    db_->DestroyColumnFamilyHandle(handle);
    ASSERT_OK(db_impl_->TEST_StartGC(cf_id));
  }
  cf_handles_.clear();
  VerifyDB(data);

  Reopen();
  VerifyDB(data);
  Close();
}

TEST_F(TitanDBTest, DeleteFilesInRange) {
  Open();

  ASSERT_OK(db_->Put(WriteOptions(), GenKey(11), GenValue(1)));
  ASSERT_OK(db_->Put(WriteOptions(), GenKey(21), GenValue(2)));
  ASSERT_OK(db_->Put(WriteOptions(), GenKey(31), GenValue(3)));
  Flush();
  ASSERT_OK(db_->Put(WriteOptions(), GenKey(41), GenValue(4)));
  ASSERT_OK(db_->Put(WriteOptions(), GenKey(51), GenValue(5)));
  Flush();
  ASSERT_OK(db_->Put(WriteOptions(), GenKey(61), GenValue(6)));
  ASSERT_OK(db_->Put(WriteOptions(), GenKey(71), GenValue(7)));
  ASSERT_OK(db_->Put(WriteOptions(), GenKey(81), GenValue(8)));
  ASSERT_OK(db_->Put(WriteOptions(), GenKey(91), GenValue(9)));
  Flush();
  CompactAll();

  std::string value;
  ASSERT_TRUE(db_->GetProperty("rocksdb.num-files-at-level0", &value));
  ASSERT_EQ(value, "0");
  ASSERT_TRUE(db_->GetProperty("rocksdb.num-files-at-level6", &value));
  ASSERT_EQ(value, "3");

  ASSERT_OK(db_->Put(WriteOptions(), GenKey(12), GenValue(1)));
  ASSERT_OK(db_->Put(WriteOptions(), GenKey(22), GenValue(2)));
  ASSERT_OK(db_->Put(WriteOptions(), GenKey(32), GenValue(3)));
  Flush();
  ASSERT_OK(db_->Put(WriteOptions(), GenKey(42), GenValue(4)));
  ASSERT_OK(db_->Put(WriteOptions(), GenKey(52), GenValue(5)));
  Flush();
  ASSERT_OK(db_->Put(WriteOptions(), GenKey(62), GenValue(6)));
  ASSERT_OK(db_->Put(WriteOptions(), GenKey(72), GenValue(7)));
  ASSERT_OK(db_->Put(WriteOptions(), GenKey(82), GenValue(8)));
  ASSERT_OK(db_->Put(WriteOptions(), GenKey(92), GenValue(9)));
  Flush();

  // The LSM structure is:
  // L0: [11, 21, 31] [41, 51] [61, 71, 81, 91]
  // L6: [12, 22, 32] [42, 52] [62, 72, 82, 92]
  // with 6 alive blob files
  ASSERT_TRUE(db_->GetProperty("rocksdb.num-files-at-level0", &value));
  ASSERT_EQ(value, "3");
  ASSERT_TRUE(db_->GetProperty("rocksdb.num-files-at-level6", &value));
  ASSERT_EQ(value, "3");

  std::string key40 = GenKey(40);
  std::string key80 = GenKey(80);
  Slice start = Slice(key40);
  Slice end = Slice(key80);
  DeleteFilesInRange(&start, &end);

  // Now the LSM structure is:
  // L0: [11, 21, 31] [41, 51] [61, 71, 81, 91]
  // L6: [12, 22, 32]          [62, 72, 82, 92]
  // with 4 alive blob files and 2 obsolete blob files
  ASSERT_TRUE(db_->GetProperty("rocksdb.num-files-at-level0", &value));
  ASSERT_EQ(value, "3");
  ASSERT_TRUE(db_->GetProperty("rocksdb.num-files-at-level6", &value));
  ASSERT_EQ(value, "2");

  auto blob = GetBlobStorage(db_->DefaultColumnFamily()).lock();
  ASSERT_EQ(blob->NumBlobFiles(), 6);
  // These two files are marked obsolete directly by `DeleteBlobFilesInRanges`
  ASSERT_EQ(blob->NumObsoleteBlobFiles(), 2);

  ASSERT_OK(db_impl_->TEST_PurgeObsoleteFiles());
  ASSERT_EQ(blob->NumBlobFiles(), 4);
  ASSERT_EQ(blob->NumObsoleteBlobFiles(), 0);

  Close();
}

TEST_F(TitanDBTest, VersionEditError) {
  Open();

  std::map<std::string, std::string> data;
  Put(1, &data);
  ASSERT_EQ(1, data.size());
  VerifyDB(data);

  auto cf_id = db_->DefaultColumnFamily()->GetID();
  VersionEdit edit;
  edit.SetColumnFamilyID(cf_id);
  edit.AddBlobFile(std::make_shared<BlobFileMeta>(1, 1, 0, 0, "", ""));
  ASSERT_OK(LogAndApply(edit));

  VerifyDB(data);

  // add same blob file twice
  VersionEdit edit1;
  edit1.SetColumnFamilyID(cf_id);
  edit1.AddBlobFile(std::make_shared<BlobFileMeta>(1, 1, 0, 0, "", ""));
  ASSERT_NOK(LogAndApply(edit));

  Reopen();
  VerifyDB(data);
}

#ifndef NDEBUG
TEST_F(TitanDBTest, BlobFileIOError) {
  std::unique_ptr<TitanFaultInjectionTestEnv> mock_env(
      new TitanFaultInjectionTestEnv(env_));
  options_.env = mock_env.get();
  options_.disable_background_gc = true;  // avoid abort by BackgroundGC
  Open();

  std::map<std::string, std::string> data;
  const int kNumEntries = 100;
  for (uint64_t i = 1; i <= kNumEntries; i++) {
    Put(i, &data);
  }
  ASSERT_EQ(kNumEntries, data.size());
  CompactRangeOptions copts;
  ASSERT_OK(db_->CompactRange(copts, nullptr, nullptr));
  VerifyDB(data);

  SyncPoint::GetInstance()->SetCallBack("BlobFileReader::Get", [&](void*) {
    mock_env->SetFilesystemActive(false, Status::IOError("Injected error"));
  });
  SyncPoint::GetInstance()->EnableProcessing();
  for (auto& it : data) {
    std::string value;
    if (it.second.size() > options_.min_blob_size) {
      ASSERT_TRUE(db_->Get(ReadOptions(), it.first, &value).IsIOError());
      mock_env->SetFilesystemActive(true);
    }
  }
  SyncPoint::GetInstance()->DisableProcessing();
  mock_env->SetFilesystemActive(true);

  std::unique_ptr<Iterator> iter(db_->NewIterator(ReadOptions()));
  SyncPoint::GetInstance()->EnableProcessing();
  iter->SeekToFirst();
  ASSERT_TRUE(iter->status().IsIOError());
  SyncPoint::GetInstance()->DisableProcessing();
  mock_env->SetFilesystemActive(true);

  iter.reset(db_->NewIterator(ReadOptions()));
  iter->SeekToFirst();
  ASSERT_TRUE(iter->Valid());
  SyncPoint::GetInstance()->EnableProcessing();
  iter->Next();  // second value (k=2) is inlined
  ASSERT_TRUE(iter->Valid());
  iter->Next();
  ASSERT_TRUE(iter->status().IsIOError());
  SyncPoint::GetInstance()->DisableProcessing();
  mock_env->SetFilesystemActive(true);

  options_.env = env_;
  SyncPoint::GetInstance()->ClearAllCallBacks();
  // env must be destructed AFTER db is closed to avoid
  // `pure abstract method called` complaint.
  iter.reset(nullptr);  // early release to avoid outstanding reference
  Close();
  db_ = nullptr;
}

TEST_F(TitanDBTest, FlushWriteIOErrorHandling) {
  std::unique_ptr<TitanFaultInjectionTestEnv> mock_env(
      new TitanFaultInjectionTestEnv(env_));
  options_.env = mock_env.get();
  options_.disable_background_gc = true;  // avoid abort by BackgroundGC
  Open();

  std::map<std::string, std::string> data;
  const int kNumEntries = 100;
  for (uint64_t i = 1; i <= kNumEntries; i++) {
    Put(i, &data);
  }
  ASSERT_EQ(kNumEntries, data.size());
  CompactRangeOptions copts;
  // no compaction to enable Flush
  VerifyDB(data);

  SyncPoint::GetInstance()->SetCallBack("FlushJob::Start", [&](void*) {
    mock_env->SetFilesystemActive(false,
                                  Status::IOError("FlushJob injected error"));
  });
  SyncPoint::GetInstance()->EnableProcessing();
  FlushOptions fopts;
  ASSERT_TRUE(db_->Flush(fopts).IsIOError());
  SyncPoint::GetInstance()->DisableProcessing();
  mock_env->SetFilesystemActive(true);
  // subsequent writes return error too
  WriteOptions wopts;
  std::string key = "key_after_flush";
  std::string value = "value_after_flush";
  ASSERT_TRUE(db_->Put(wopts, key, value).IsIOError());

  options_.env = env_;
  SyncPoint::GetInstance()->ClearAllCallBacks();
  // env must be destructed AFTER db is closed to avoid
  // `pure abstract method called` complaint.
  Close();
  db_ = nullptr;
}

TEST_F(TitanDBTest, CompactionWriteIOErrorHandling) {
  std::unique_ptr<TitanFaultInjectionTestEnv> mock_env(
      new TitanFaultInjectionTestEnv(env_));
  options_.env = mock_env.get();
  options_.disable_background_gc = true;  // avoid abort by BackgroundGC
  Open();

  std::map<std::string, std::string> data;
  const int kNumEntries = 100;
  for (uint64_t i = 1; i <= kNumEntries; i++) {
    Put(i, &data);
  }
  ASSERT_EQ(kNumEntries, data.size());
  CompactRangeOptions copts;
  // do not compact to enable following Compaction
  VerifyDB(data);

  SyncPoint::GetInstance()->SetCallBack(
      "BackgroundCallCompaction:0", [&](void*) {
        mock_env->SetFilesystemActive(
            false, Status::IOError("Compaction injected error"));
      });
  SyncPoint::GetInstance()->EnableProcessing();
  ASSERT_TRUE(db_->CompactRange(copts, nullptr, nullptr).IsIOError());
  SyncPoint::GetInstance()->DisableProcessing();
  mock_env->SetFilesystemActive(true);
  // subsequent writes return error too
  WriteOptions wopts;
  std::string key = "key_after_compaction";
  std::string value = "value_after_compaction";
  ASSERT_TRUE(db_->Put(wopts, key, value).IsIOError());

  options_.env = env_;
  SyncPoint::GetInstance()->ClearAllCallBacks();
  // env must be destructed AFTER db is closed to avoid
  // `pure abstract method called` complaint.
  Close();
  db_ = nullptr;
}

TEST_F(TitanDBTest, BlobFileCorruptionErrorHandling) {
  options_.disable_background_gc = true;  // avoid abort by BackgroundGC
  Open();
  std::map<std::string, std::string> data;
  const int kNumEntries = 100;
  for (uint64_t i = 1; i <= kNumEntries; i++) {
    Put(i, &data);
  }
  ASSERT_EQ(kNumEntries, data.size());
  CompactRangeOptions copt;
  ASSERT_OK(db_->CompactRange(copt, nullptr, nullptr));
  VerifyDB(data);

  // Modify the checksum data to reproduce a mismatch
  SyncPoint::GetInstance()->SetCallBack(
      "BlobDecoder::DecodeRecord", [&](void* arg) {
        auto* crc = reinterpret_cast<uint32_t*>(arg);
        *crc = *crc + 1;
      });

  SyncPoint::GetInstance()->EnableProcessing();
  for (auto& it : data) {
    std::string value;
    if (it.second.size() < options_.min_blob_size) {
      continue;
    }
    ASSERT_TRUE(db_->Get(ReadOptions(), it.first, &value).IsCorruption());
  }
  SyncPoint::GetInstance()->DisableProcessing();

  std::unique_ptr<Iterator> iter(db_->NewIterator(ReadOptions()));
  SyncPoint::GetInstance()->EnableProcessing();
  iter->SeekToFirst();
  ASSERT_TRUE(iter->status().IsCorruption());
  SyncPoint::GetInstance()->DisableProcessing();

  iter.reset(db_->NewIterator(ReadOptions()));
  iter->SeekToFirst();
  ASSERT_TRUE(iter->Valid());
  SyncPoint::GetInstance()->EnableProcessing();
  iter->Next();  // second value (k=2) is inlined
  ASSERT_TRUE(iter->Valid());
  iter->Next();
  ASSERT_TRUE(iter->status().IsCorruption());
  SyncPoint::GetInstance()->DisableProcessing();

  SyncPoint::GetInstance()->ClearAllCallBacks();
}
#endif  // !NDEBUG

TEST_F(TitanDBTest, SetOptions) {
  options_.write_buffer_size = 42000000;
  options_.min_blob_size = 123;
  options_.blob_run_mode = TitanBlobRunMode::kReadOnly;
  Open();

  TitanOptions titan_options = db_->GetTitanOptions();
  ASSERT_EQ(42000000, titan_options.write_buffer_size);
  ASSERT_EQ(123, titan_options.min_blob_size);
  ASSERT_EQ(TitanBlobRunMode::kReadOnly, titan_options.blob_run_mode);

  std::unordered_map<std::string, std::string> opts;

  // Set titan blob_run_mode.
  opts["blob_run_mode"] = "kReadOnly";
  ASSERT_OK(db_->SetOptions(opts));
  titan_options = db_->GetTitanOptions();
  ASSERT_EQ(TitanBlobRunMode::kReadOnly, titan_options.blob_run_mode);
  opts.clear();

  // Set titan gc_merge_rewrite.
  opts["gc_merge_rewrite"] = "true";
  ASSERT_OK(db_->SetOptions(opts));
  titan_options = db_->GetTitanOptions();
  ASSERT_EQ(true, titan_options.gc_merge_rewrite);
  opts["gc_merge_rewrite"] = "0";
  ASSERT_OK(db_->SetOptions(opts));
  titan_options = db_->GetTitanOptions();
  ASSERT_EQ(false, titan_options.gc_merge_rewrite);
  opts.clear();

  // Set column family options.
  opts["disable_auto_compactions"] = "true";
  ASSERT_OK(db_->SetOptions(opts));
  titan_options = db_->GetTitanOptions();
  ASSERT_TRUE(titan_options.disable_auto_compactions);
  opts.clear();

  // Set DB options.
  opts["max_background_jobs"] = "15";
  ASSERT_OK(db_->SetDBOptions(opts));
  titan_options = db_->GetTitanOptions();
  ASSERT_EQ(15, titan_options.max_background_jobs);
  TitanDBOptions titan_db_options = db_->GetTitanDBOptions();
  ASSERT_EQ(15, titan_db_options.max_background_jobs);
}

TEST_F(TitanDBTest, BlobRunModeBasic) {
  options_.disable_background_gc = true;
  options_.disable_auto_compactions = true;
  Open();

  const uint64_t kNumEntries = 100;
  const uint64_t kMaxKeys = 100000;
  uint64_t begin;
  std::unordered_map<std::string, std::string> opts;
  std::map<std::string, std::string> data;
  std::vector<KeyVersion> version;
  std::string begin_key;
  std::string end_key;
  uint64_t num_blob_files;

  begin = 1;
  for (uint64_t i = begin; i < begin + kNumEntries; i++) {
    Put(i, &data);
  }
  begin_key = GenKey(begin);
  end_key = GenKey(begin + kNumEntries - 1);
  ASSERT_EQ(kNumEntries, data.size());
  VerifyDB(data);
  Flush();
  auto blob = GetBlobStorage();
  num_blob_files = blob.lock()->NumBlobFiles();
  VerifyDB(data);
  GetAllKeyVersions(db_, begin_key, end_key, kMaxKeys, &version);
  for (auto v : version) {
    if (data[v.user_key].size() >= options_.min_blob_size) {
      ASSERT_EQ(v.type, static_cast<int>(ValueType::kTypeBlobIndex));
    } else {
      ASSERT_EQ(v.type, static_cast<int>(ValueType::kTypeValue));
    }
  }
  version.clear();

  opts["blob_run_mode"] = "kReadOnly";
  db_->SetOptions(opts);
  begin = kNumEntries + 1;
  for (uint64_t i = begin; i < begin + kNumEntries; i++) {
    Put(i, &data);
  }
  begin_key = GenKey(begin);
  end_key = GenKey(begin + kNumEntries - 1);
  ASSERT_EQ(kNumEntries * 2, data.size());
  VerifyDB(data);
  Flush();
  blob = GetBlobStorage();
  ASSERT_EQ(num_blob_files, blob.lock()->NumBlobFiles());
  VerifyDB(data);
  GetAllKeyVersions(db_, begin_key, end_key, kMaxKeys, &version);
  for (auto v : version) {
    ASSERT_EQ(v.type, static_cast<int>(ValueType::kTypeValue));
  }
  version.clear();

  opts["blob_run_mode"] = "kFallback";
  db_->SetOptions(opts);
  begin = kNumEntries * 2 + 1;
  for (uint64_t i = begin; i < begin + kNumEntries; i++) {
    Put(i, &data);
  }
  begin_key = GenKey(begin);
  end_key = GenKey(begin + kNumEntries - 1);
  ASSERT_EQ(kNumEntries * 3, data.size());
  VerifyDB(data);
  Flush();
  blob = GetBlobStorage();
  ASSERT_EQ(num_blob_files, blob.lock()->NumBlobFiles());
  VerifyDB(data);
  GetAllKeyVersions(db_, begin_key, end_key, kMaxKeys, &version);
  for (auto v : version) {
    ASSERT_EQ(v.type, static_cast<int>(ValueType::kTypeValue));
  }
  version.clear();

  // make sure new sstable interleaves with existing sstables.
  Put(0, &data);
  Put(kNumEntries * 3 + 1, &data);
  Flush();
  CompactAll();
  VerifyDB(data);
  uint32_t default_cf_id = db_->DefaultColumnFamily()->GetID();
  ASSERT_OK(db_impl_->TEST_StartGC(default_cf_id));
  ASSERT_OK(db_impl_->TEST_PurgeObsoleteFiles());
  blob = GetBlobStorage();
  ASSERT_EQ(0, blob.lock()->NumBlobFiles());
  begin_key = GenKey(0);
  end_key = GenKey(kNumEntries * 3 + 1);
  GetAllKeyVersions(db_, begin_key, end_key, kMaxKeys, &version);
  for (auto v : version) {
    ASSERT_EQ(v.type, static_cast<int>(ValueType::kTypeValue));
  }
  version.clear();
}

TEST_F(TitanDBTest, FallbackModeEncounterMissingBlobFile) {
  options_.disable_background_gc = true;
  options_.blob_file_discardable_ratio = 0.01;
  options_.min_blob_size = true;
  Open();
  ASSERT_OK(db_->Put(WriteOptions(), "foo", "v1"));
  ASSERT_OK(db_->Put(WriteOptions(), "bar", "v1"));
  ASSERT_OK(db_->Flush(FlushOptions()));
  ASSERT_EQ(1, GetBlobStorage().lock()->NumBlobFiles());
  ASSERT_OK(db_->Delete(WriteOptions(), "foo"));
  ASSERT_OK(db_->Flush(FlushOptions()));
  ASSERT_OK(db_->CompactRange(CompactRangeOptions(), nullptr, nullptr));
  uint32_t default_cf_id = db_->DefaultColumnFamily()->GetID();
  // GC the first blob file.
  ASSERT_OK(db_impl_->TEST_StartGC(default_cf_id));
  ASSERT_EQ(2, GetBlobStorage().lock()->NumBlobFiles());
  ASSERT_OK(db_impl_->TEST_PurgeObsoleteFiles());
  ASSERT_EQ(1, GetBlobStorage().lock()->NumBlobFiles());
  ASSERT_OK(db_->SetOptions({{"blob_run_mode", "kFallback"}}));
  // Run compaction in fallback mode. Make sure it correctly handle the
  // missing blob file.
  Slice begin("foo");
  Slice end("foo1");
  ASSERT_OK(db_->CompactRange(CompactRangeOptions(), &begin, &end));
  VerifyDB({{"bar", "v1"}});
}

TEST_F(TitanDBTest, BackgroundErrorHandling) {
  options_.listeners.emplace_back(std::make_shared<BGErrorListener>());
  Open();
  std::string key = "key", val = "val";
  SetBGError(Status::IOError(""));
  // BG error is restored by listener for first time
  ASSERT_OK(db_->Put(WriteOptions(), key, val));
  SetBGError(Status::IOError(""));
  ASSERT_OK(db_->Get(ReadOptions(), key, &val));
  ASSERT_EQ(val, "val");
  ASSERT_TRUE(db_->Put(WriteOptions(), key, val).IsIOError());
  ASSERT_TRUE(db_->Flush(FlushOptions()).IsIOError());
  ASSERT_TRUE(db_->Delete(WriteOptions(), key).IsIOError());
  ASSERT_TRUE(
      db_->CompactRange(CompactRangeOptions(), nullptr, nullptr).IsIOError());
  ASSERT_TRUE(
      db_->CompactFiles(CompactionOptions(), std::vector<std::string>(), 1)
          .IsIOError());
  Close();
}
TEST_F(TitanDBTest, BackgroundErrorTrigger) {
  std::unique_ptr<TitanFaultInjectionTestEnv> mock_env(
      new TitanFaultInjectionTestEnv(env_));
  options_.env = mock_env.get();
  Open();
  std::map<std::string, std::string> data;
  const int kNumEntries = 100;
  for (uint64_t i = 1; i <= kNumEntries; i++) {
    Put(i, &data);
  }
  Flush();
  for (uint64_t i = 1; i <= kNumEntries; i++) {
    Delete(i);
  }
  ASSERT_OK(db_->CompactRange(CompactRangeOptions(), nullptr, nullptr));
  SyncPoint::GetInstance()->SetCallBack("BlobFileSet::LogAndApply", [&](void*) {
    mock_env->SetFilesystemActive(false, Status::IOError("Injected error"));
  });
  SyncPoint::GetInstance()->EnableProcessing();
  CallGC();
  mock_env->SetFilesystemActive(true);
  // Still failed for bg error
  ASSERT_TRUE(db_impl_->Put(WriteOptions(), "key", "val").IsIOError());
  Close();
}

// Make sure DropColumnFamilies() will wait if there's running GC job.
TEST_F(TitanDBTest, DropCFWhileGC) {
  options_.min_blob_size = 0;
  options_.blob_file_discardable_ratio = 0.1;
  options_.disable_background_gc = false;
  Open();

  // Create CF.
  std::vector<TitanCFDescriptor> descs = {{"new_cf", options_}};
  std::vector<ColumnFamilyHandle*> handles;
  ASSERT_OK(db_->CreateColumnFamilies(descs, &handles));
  ASSERT_EQ(1, handles.size());
  auto* cfh = handles[0];

  SyncPoint::GetInstance()->LoadDependency(
      {{"TitanDBImpl::BackgroundCallGC:BeforeBackgroundGC",
        "TitanDBImpl::DropColumnFamilies:Begin"}});
  SyncPoint::GetInstance()->SetCallBack(
      "TitanDBImpl::DropColumnFamilies:BeforeBaseDBDropCF",
      [&](void*) { ASSERT_EQ(0, db_impl_->TEST_bg_gc_running()); });
  SyncPoint::GetInstance()->EnableProcessing();

  // Create two blob files, and trigger GC of the first one.
  ASSERT_OK(db_->Put(WriteOptions(), cfh, "foo", "v1"));
  ASSERT_OK(db_->Put(WriteOptions(), cfh, "bar", "v1"));
  ASSERT_OK(db_->Flush(FlushOptions(), cfh));
  ASSERT_OK(db_->Put(WriteOptions(), cfh, "foo", "v2"));
  ASSERT_OK(db_->Flush(FlushOptions(), cfh));
  ASSERT_OK(db_->CompactRange(CompactRangeOptions(), cfh, nullptr, nullptr));

  // Verify no GC job is running while we drop the CF.
  ASSERT_OK(db_->DropColumnFamilies(handles));

  // Cleanup.
  ASSERT_OK(db_->DestroyColumnFamilyHandle(cfh));
  Close();
}

// Make sure GC job will not run on a dropped CF.
TEST_F(TitanDBTest, GCAfterDropCF) {
  options_.min_blob_size = 0;
  options_.blob_file_discardable_ratio = 0.1;
  options_.disable_background_gc = false;
  Open();

  // Create CF.
  std::vector<TitanCFDescriptor> descs = {{"new_cf", options_}};
  std::vector<ColumnFamilyHandle*> handles;
  ASSERT_OK(db_->CreateColumnFamilies(descs, &handles));
  ASSERT_EQ(1, handles.size());
  auto* cfh = handles[0];

  std::atomic<int> skip_dropped_cf_count{0};

  SyncPoint::GetInstance()->LoadDependency(
      {{"TitanDBTest::GCAfterDropCF:AfterDropCF",
        "TitanDBImpl::BackgroundCallGC:BeforeGCRunning"},
       {"TitanDBImpl::BackgroundGC:Finish",
        "TitanDBTest::GCAfterDropCF:WaitGC"}});
  SyncPoint::GetInstance()->SetCallBack(
      "TitanDBImpl::BackgroundGC:CFDropped",
      [&](void*) { skip_dropped_cf_count++; });
  SyncPoint::GetInstance()->EnableProcessing();

  // Create two blob files, and trigger GC of the first one.
  ASSERT_OK(db_->Put(WriteOptions(), cfh, "foo", "v1"));
  ASSERT_OK(db_->Put(WriteOptions(), cfh, "bar", "v1"));
  ASSERT_OK(db_->Flush(FlushOptions(), cfh));
  ASSERT_OK(db_->Put(WriteOptions(), cfh, "foo", "v2"));
  ASSERT_OK(db_->Flush(FlushOptions(), cfh));
  ASSERT_OK(db_->CompactRange(CompactRangeOptions(), cfh, nullptr, nullptr));

  // Drop CF before GC runs. Check if GC job skip the dropped CF.
  ASSERT_OK(db_->DropColumnFamilies(handles));
  TEST_SYNC_POINT("TitanDBTest::GCAfterDropCF:AfterDropCF");
  TEST_SYNC_POINT("TitanDBTest::GCAfterDropCF:WaitGC");
  ASSERT_EQ(1, skip_dropped_cf_count.load());

  // Cleanup.
  ASSERT_OK(db_->DestroyColumnFamilyHandle(cfh));
  Close();
}

TEST_F(TitanDBTest, GCBeforeFlushCommit) {
  port::Mutex mu;
  port::CondVar cv(&mu);
  std::atomic<bool> is_first_flush{true};
  std::atomic<int> flush_completed{0};
  DBImpl* db_impl = nullptr;

  SyncPoint::GetInstance()->LoadDependency(
      {{"TitanDBTest::GCBeforeFlushCommit:PauseInstall",
        "TitanDBTest::GCBeforeFlushCommit:WaitFlushPause"}});
  SyncPoint::GetInstance()->SetCallBack("FlushJob::InstallResults", [&](void*) {
    if (is_first_flush) {
      is_first_flush = false;
    } else {
      // skip waiting for the second flush.
      return;
    }
    auto* db_mutex = db_impl->mutex();
    db_mutex->Unlock();
    TEST_SYNC_POINT("TitanDBTest::GCBeforeFlushCommit:PauseInstall");
    Env::Default()->SleepForMicroseconds(1000 * 1000);  // 1s
    db_mutex->Lock();
  });
  SyncPoint::GetInstance()->SetCallBack(
      "TitanDBImpl::OnFlushCompleted:Finished", [&](void*) {
        MutexLock l(&mu);
        flush_completed++;
        cv.SignalAll();
      });
  SyncPoint::GetInstance()->SetCallBack(
      "TitanDBTest::GCBeforeFlushCommit:WaitSecondFlush", [&](void*) {
        MutexLock l(&mu);
        while (flush_completed < 2) {
          cv.Wait();
        }
      });

  options_.create_if_missing = true;
  // Setting max_flush_jobs = max_background_jobs / 4 = 2.
  options_.max_background_jobs = 8;
  options_.max_write_buffer_number = 4;
  options_.min_blob_size = 0;
  options_.merge_small_file_threshold = 1024 * 1024;
  options_.disable_background_gc = true;
  Open();
  uint32_t cf_id = db_->DefaultColumnFamily()->GetID();

  db_impl = reinterpret_cast<DBImpl*>(db_->GetRootDB());
  SyncPoint::GetInstance()->EnableProcessing();

  ASSERT_OK(db_->Put(WriteOptions(), "foo", "v"));
  // t1 will wait for the second flush complete before install super version.
  auto t1 = port::Thread([&]() {
    // flush_opts.wait = true
    ASSERT_OK(db_->Flush(FlushOptions()));
  });
  TEST_SYNC_POINT("TitanDBTest::GCBeforeFlushCommit:WaitFlushPause");
  // In the second flush we check if memtable has been committed, and signal
  // the first flush to proceed.
  ASSERT_OK(db_->Put(WriteOptions(), "bar", "v"));
  FlushOptions flush_opts;
  flush_opts.wait = false;
  ASSERT_OK(db_->Flush(flush_opts));
  TEST_SYNC_POINT("TitanDBTest::GCBeforeFlushCommit:WaitSecondFlush");
  // Set live data size to force GC select the file.
  auto blob_storage = GetBlobStorage().lock();
  std::map<uint64_t, std::weak_ptr<BlobFileMeta>> blob_files;
  blob_storage->ExportBlobFiles(blob_files);
  ASSERT_EQ(2, blob_files.size());
  // Set live data size to 0 to force GC.
  auto second_file = blob_files.rbegin()->second.lock();
  second_file->set_live_data_size(0);
  ASSERT_OK(db_impl_->TEST_StartGC(cf_id));
  ASSERT_OK(db_impl_->TEST_PurgeObsoleteFiles());
  t1.join();
  // Check value after memtable committed.
  std::string value;
  // Before fixing the issue, this call will return
  // Corruption: Missing blob file error.
  ASSERT_OK(db_->Get(ReadOptions(), "bar", &value));
  ASSERT_EQ("v", value);
  SyncPoint::GetInstance()->DisableProcessing();
  SyncPoint::GetInstance()->ClearAllCallBacks();
}

// Test GC stats will be recover on DB reopen and GC resume after reopen.
TEST_F(TitanDBTest, GCAfterReopen) {
  options_.min_blob_size = 0;
  options_.blob_file_discardable_ratio = 0.01;
  options_.disable_background_gc = true;
  options_.blob_file_compression = CompressionType::kNoCompression;

  // Generate a blob file and delete half of keys in it.
  Open();
  for (int i = 0; i < 100; i++) {
    std::string key = GenKey(i);
    ASSERT_OK(db_->Put(WriteOptions(), key, "v"));
  }
  Flush();

  std::shared_ptr<BlobStorage> blob_storage = GetBlobStorage().lock();
  ASSERT_TRUE(blob_storage != nullptr);
  std::map<uint64_t, std::weak_ptr<BlobFileMeta>> blob_files;
  blob_storage->ExportBlobFiles(blob_files);
  ASSERT_EQ(1, blob_files.size());
  std::shared_ptr<BlobFileMeta> file1 = blob_files.begin()->second.lock();
  ASSERT_TRUE(file1 != nullptr);
  ASSERT_EQ(file1->GetDiscardableRatioLevel(),
            TitanInternalStats::NUM_DISCARDABLE_RATIO_LE0);

  for (int i = 0; i < 100; i++) {
    if (i % 2 == 0) {
      Delete(i);
    }
  }
  Flush();
  CompactAll();
  blob_storage->ExportBlobFiles(blob_files);
  ASSERT_EQ(1, blob_files.size());
  ASSERT_TRUE(abs(file1->GetDiscardableRatio() - 0.5) < 0.01);
  uint64_t file_number1 = file1->file_number();
  file1.reset();
  blob_files.clear();
  blob_storage.reset();

  // Sync point to verify GC stat recovered after reopen.
  std::atomic<int> num_gc_job{0};
  SyncPoint::GetInstance()->SetCallBack(
      "TitanDBImpl::OpenImpl:BeforeInitialized", [&](void* arg) {
        TitanDBImpl* db_impl = reinterpret_cast<TitanDBImpl*>(arg);
        blob_storage =
            db_impl->TEST_GetBlobStorage(db_impl->DefaultColumnFamily());
        ASSERT_TRUE(blob_storage != nullptr);
        blob_storage->ExportBlobFiles(blob_files);
        ASSERT_EQ(1, blob_files.size());
        std::shared_ptr<BlobFileMeta> file = blob_files.begin()->second.lock();
        ASSERT_TRUE(file != nullptr);
        ASSERT_TRUE(abs(file->GetDiscardableRatio() - 0.5) < 0.01);
      });
  SyncPoint::GetInstance()->SetCallBack("TitanDBImpl::BackgroundGC:Finish",
                                        [&](void*) { num_gc_job++; });
  SyncPoint::GetInstance()->EnableProcessing();

  // Re-enable background GC and Reopen. See if GC resume.
  options_.disable_background_gc = false;
  Reopen();
  db_impl_->TEST_WaitForBackgroundGC();
  ASSERT_OK(db_impl_->TEST_PurgeObsoleteFiles());
  ASSERT_EQ(1, num_gc_job);
  blob_storage = GetBlobStorage().lock();
  ASSERT_TRUE(blob_storage != nullptr);
  blob_storage->ExportBlobFiles(blob_files);
  ASSERT_EQ(1, blob_files.size());
  std::shared_ptr<BlobFileMeta> file2 = blob_files.begin()->second.lock();
  ASSERT_GT(file2->file_number(), file_number1);
}

<<<<<<< HEAD
TEST_F(TitanDBTest, CompactionDuringFlush) {
  options_.max_background_gc = 1;
  options_.disable_background_gc = true;
  Open();

  ASSERT_OK(db_->Put(WriteOptions(), "k1", "value"));
  Flush();

  SyncPoint::GetInstance()->LoadDependency(
      {{"TitanDBImpl::OnFlushCompleted:Begin1",
        "TitanDBTest::CompactionDuringFlush::WaitFlushStart"},
       {"TitanDBTest::CompactionDuringFlush::ContinueFlush",
        "TitanDBImpl::OnFlushCompleted:Begin"}});
  SyncPoint::GetInstance()->EnableProcessing();

  ASSERT_OK(db_->Put(WriteOptions(), "k1", std::string(10 * 1024, 'v')));
  auto snap = db_->GetSnapshot();
  ASSERT_OK(db_->Delete(WriteOptions(), "k1"));

  port::Thread writer([&]() { Flush(); });
  TEST_SYNC_POINT("TitanDBTest::CompactionDuringFlush::WaitFlushStart");
  db_->ReleaseSnapshot(snap);

  auto compact_opts = CompactRangeOptions();
  compact_opts.bottommost_level_compaction = BottommostLevelCompaction::kForce;
  ASSERT_OK(db_->CompactRange(compact_opts, nullptr, nullptr));
  ASSERT_OK(db_->CompactRange(compact_opts, nullptr, nullptr));

  TEST_SYNC_POINT("TitanDBTest::CompactionDuringFlush::ContinueFlush");
  writer.join();
  CheckBlobFileCount(1);
  SyncPoint::GetInstance()->DisableProcessing();

  std::string value;
  Status s = db_->Get(ReadOptions(), "k1", &value);
  ASSERT_TRUE(s.IsNotFound());
  // it shouldn't be any background error
  ASSERT_OK(db_->Flush(FlushOptions()));
=======
TEST_F(TitanDBTest, CompactionDuringGC) {
  options_.max_background_gc = 1;
  options_.disable_background_gc = false;
  options_.blob_file_discardable_ratio = 0.01;
  Open();

  ASSERT_OK(db_->Put(WriteOptions(), "k1", std::string(10 * 1024, 'v')));
  auto snap = db_->GetSnapshot();
  ASSERT_OK(db_->Put(WriteOptions(), "k1", std::string(100 * 1024, 'v')));
  Flush();

  db_->ReleaseSnapshot(snap);

  SyncPoint::GetInstance()->LoadDependency(
      {{"TitanDBImpl::BackgroundGC::AfterRunGCJob",
        "TitanDBTest::CompactionDuringGC::WaitGCStart"},
       {"TitanDBTest::CompactionDuringGC::ContinueGC",
        "BlobGCJob::Finish::BeforeRewriteValidKeyToLSM"},
       {"BlobGCJob::Finish::AfterRewriteValidKeyToLSM",
        "TitanDBTest::CompactionDuringGC::WaitGCFinish"}});
  SyncPoint::GetInstance()->EnableProcessing();

  CheckBlobFileCount(1);
  CompactAll();
  std::shared_ptr<BlobStorage> blob_storage = GetBlobStorage().lock();
  ASSERT_TRUE(blob_storage != nullptr);
  std::map<uint64_t, std::weak_ptr<BlobFileMeta>> blob_files;
  blob_storage->ExportBlobFiles(blob_files);
  ASSERT_EQ(blob_files.size(), 1);

  // trigger GC
  CompactAll();

  TEST_SYNC_POINT("TitanDBTest::CompactionDuringGC::WaitGCStart");

  ASSERT_OK(db_->Delete(WriteOptions(), "k1"));

  TEST_SYNC_POINT("TitanDBTest::CompactionDuringGC::ContinueGC");
  TEST_SYNC_POINT("TitanDBTest::CompactionDuringGC::WaitGCFinish");

  blob_storage->ExportBlobFiles(blob_files);
  // rewriting index to LSM failed, but the output blob file is already
  // generated
  ASSERT_EQ(blob_files.size(), 2);

  std::string value;
  Status status = db_->Get(ReadOptions(), "k1", &value);
  ASSERT_EQ(status, Status::NotFound());

  SyncPoint::GetInstance()->DisableProcessing();
  CheckBlobFileCount(1);

  Flush();
  CompactAll();
  CompactAll();

  db_impl_->TEST_StartGC(db_impl_->DefaultColumnFamily()->GetID());
  CheckBlobFileCount(0);
>>>>>>> 0db7976a
}

}  // namespace titandb
}  // namespace rocksdb

int main(int argc, char** argv) {
  ::testing::InitGoogleTest(&argc, argv);
  return RUN_ALL_TESTS();
}<|MERGE_RESOLUTION|>--- conflicted
+++ resolved
@@ -1401,7 +1401,6 @@
   ASSERT_GT(file2->file_number(), file_number1);
 }
 
-<<<<<<< HEAD
 TEST_F(TitanDBTest, CompactionDuringFlush) {
   options_.max_background_gc = 1;
   options_.disable_background_gc = true;
@@ -1440,7 +1439,8 @@
   ASSERT_TRUE(s.IsNotFound());
   // it shouldn't be any background error
   ASSERT_OK(db_->Flush(FlushOptions()));
-=======
+}
+
 TEST_F(TitanDBTest, CompactionDuringGC) {
   options_.max_background_gc = 1;
   options_.disable_background_gc = false;
@@ -1499,7 +1499,6 @@
 
   db_impl_->TEST_StartGC(db_impl_->DefaultColumnFamily()->GetID());
   CheckBlobFileCount(0);
->>>>>>> 0db7976a
 }
 
 }  // namespace titandb
